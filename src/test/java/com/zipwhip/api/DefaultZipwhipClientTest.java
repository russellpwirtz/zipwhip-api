package com.zipwhip.api;

import com.zipwhip.api.response.ServerResponse;
import com.zipwhip.api.response.StringServerResponse;
import com.zipwhip.api.settings.MemorySettingStore;
import com.zipwhip.api.signals.MockSignalProvider;
import com.zipwhip.api.signals.SignalProvider;
import com.zipwhip.api.signals.commands.SubscriptionCompleteCommand;
import com.zipwhip.api.signals.sockets.ConnectionHandle;
import com.zipwhip.api.signals.sockets.ConnectionState;
import com.zipwhip.concurrent.DefaultObservableFuture;
import com.zipwhip.concurrent.ObservableFuture;
import com.zipwhip.concurrent.TestUtil;
import com.zipwhip.events.Observer;
import com.zipwhip.executors.NullExecutor;
import com.zipwhip.lifecycle.DestroyableBase;
import com.zipwhip.util.SignTool;
<<<<<<< HEAD
import com.zipwhip.util.StringUtil;
import org.apache.log4j.Logger;
=======
>>>>>>> db0dd760
import org.junit.After;
import org.junit.Before;
import org.junit.Test;
import org.slf4j.Logger;
import org.slf4j.LoggerFactory;

import java.io.File;
import java.io.InputStream;
import java.util.Arrays;
import java.util.List;
import java.util.Map;
import java.util.concurrent.CountDownLatch;
import java.util.concurrent.ExecutorService;
import java.util.concurrent.Executors;
import java.util.concurrent.TimeUnit;

import static junit.framework.Assert.*;

/**
 * Created by IntelliJ IDEA.
 * User: jed
 * Date: 10/18/11
 * Time: 11:11 AM
 */
public class DefaultZipwhipClientTest {

    private static final Logger LOGGER = LoggerFactory.getLogger(DefaultZipwhipClientTest.class);

    ZipwhipClient client;
    SignalProvider signalProvider;
    ApiConnection apiConnection;

    public final static String MOBILE_NUMBER = "2069797502";

    @Before
    public void setUp() throws Exception {
        signalProvider = new MockSignalProvider();
        apiConnection = new MockApiConnection() {

            @Override
            public ObservableFuture<String> send(String method, Map<String, Object> params) throws Exception {
                if (StringUtil.equals(method, ZipwhipNetworkSupport.SIGNALS_CONNECT)) {
                    ((MockSignalProvider)signalProvider).subscriptionCompleteEvent.notify(signalProvider, new SubscriptionCompleteCommand("asdf", Arrays.asList(new Object())));
                }

                return super.send(method, params);
            }
        };
        client = new DefaultZipwhipClient(null, null, apiConnection, signalProvider) {

            @Override
            protected ServerResponse executeSync(String method, Map<String, Object> params) throws Exception {
                return super.executeSync(method, params);
            }
        };
        ((DefaultZipwhipClient) client).signalsConnectTimeoutInSeconds = 5;
        client.setSettingsStore(new MemorySettingStore());
    }

    @After
    public void tearDown() {
        client.getSettingsStore().clear();
    }

    @Test
    public void testSimpleConnect() throws Exception {
        ObservableFuture<ConnectionHandle> future = client.connect();

        ConnectionHandle handle = TestUtil.awaitAndAssertSuccess(future);

        assertFalse(handle.isDestroyed());
        assertTrue("Client not connected", client.isConnected());
    }

    @Test
    public void testDisconnectConnectDisconnect() throws Exception {

        ObservableFuture<ConnectionHandle> connectFuture1 = client.connect();
        TestUtil.awaitAndAssertSuccess(connectFuture1);

        ObservableFuture<ConnectionHandle> disconnectFuture1 = client.disconnect();
        TestUtil.awaitAndAssertSuccess(disconnectFuture1);

        ObservableFuture<ConnectionHandle> connectFuture2 = client.connect();
        assertFalse("The two futures cannot be the same!", connectFuture1 == connectFuture2);
        TestUtil.awaitAndAssertSuccess(connectFuture2);

        ObservableFuture<ConnectionHandle> disconnectFuture2 = client.disconnect();
        assertFalse(disconnectFuture1 == disconnectFuture2);
        TestUtil.awaitAndAssertSuccess(disconnectFuture2);
    }

    // connect
    // callback
    // latch
    // close channel (close from bottom up)
    // result: all client events fire in client executor
    // result:

    @Test
    public void testConnectDisconnectNoDeadlock() throws Exception {

        final int RUN_COUNT = 100;
        final boolean[] hasErrors = {false};
        final CountDownLatch latch = new CountDownLatch(RUN_COUNT - 1);

        class ConnectOrDisconnectBasedOnIterationNumberRunnable implements Runnable {

            int iteration;

            public ConnectOrDisconnectBasedOnIterationNumberRunnable(Integer iteration) {
                this.iteration = iteration;
            }

            @Override
            public void run() {
                try {
                    System.out.println("Connecting at iteration " + iteration);
                    ObservableFuture<ConnectionHandle> future = client.connect();
                    assertTrue(future.await(20, TimeUnit.SECONDS));
                } catch (Exception e) {
                    LOGGER.debug("Exception ", e);
                    hasErrors[0] = true;
                }
                try {
                    System.out.println("Disconnecting at iteration " + iteration);
                    ObservableFuture<ConnectionHandle> future = client.disconnect();
                    assertTrue(future.await(20, TimeUnit.SECONDS));
                } catch (Exception e) {
                    LOGGER.debug("Exception ", e);
                    hasErrors[0] = true;
                }

                latch.countDown();
            }
        }

        ExecutorService executor = Executors.newCachedThreadPool();

        for (int i = 0; i < RUN_COUNT; i++) {
            executor.execute(new ConnectOrDisconnectBasedOnIterationNumberRunnable(i));
        }


        assertTrue("All finished", latch.await(10, TimeUnit.SECONDS));

        assertFalse("Has errors", hasErrors[0]);

        executor.shutdown();
    }


    @Test
    public void testConnect() throws Exception {
        ((DefaultZipwhipClient)client).setSignalsConnectTimeoutInSeconds(9000);
        ConnectionChangedObserver connectionChangedObserver = new ConnectionChangedObserver();
        client.addSignalsConnectionObserver(connectionChangedObserver);
        assertFalse(client.getSignalProvider().getConnectionState() == ConnectionState.CONNECTED);

        ObservableFuture<ConnectionHandle> future = client.connect();

        // ensure that we're connected
        assertNotNull("Was not connected?", TestUtil.awaitAndAssertSuccess(future));

        assertTrue("Client wasn't connected!", client.isConnected());
        assertTrue(client.getSignalProvider().getConnectionState() == ConnectionState.AUTHENTICATED);

        assertEquals(1, connectionChangedObserver.connectionChangedEvents);
        assertTrue(connectionChangedObserver.connected);
    }

    @Test
    public void testConnectSignalConnectFailure() throws Exception {

        ((MockApiConnection) apiConnection).failSignalsConnect = true;

        ConnectionChangedObserver connectionChangedObserver = new ConnectionChangedObserver();
        client.addSignalsConnectionObserver(connectionChangedObserver);
        assertFalse(client.getSignalProvider().getConnectionState() == ConnectionState.CONNECTED);

        final CountDownLatch latch1 = new CountDownLatch(1);
        final CountDownLatch latch2 = new CountDownLatch(1);
        client.getSignalProvider().getConnectionChangedEvent().addObserver(new Observer<Boolean>() {
            @Override
            public void notify(Object sender, Boolean item) {
                if (Boolean.FALSE.equals(item))
                    latch2.countDown();
                else
                    latch1.countDown();
            }
        });

        ObservableFuture<ConnectionHandle> future = client.connect();

        assertTrue("Didn't finish!?", future.await(5, TimeUnit.SECONDS));
        assertTrue(future.isDone());
        assertFalse(future.isSuccess());

        // connected first.
        assertTrue(latch1.await(5, TimeUnit.SECONDS));

        // disconnected next.
        assertTrue(latch2.await(5, TimeUnit.SECONDS));

        assertFalse(client.getSignalProvider().getConnectionState() == ConnectionState.CONNECTED);
        assertEquals(2, connectionChangedObserver.connectionChangedEvents);
        assertFalse("Should not be connected", connectionChangedObserver.connected);
    }

    @Test
    public void testConnectSignalConnectException() throws Exception {

        ((MockApiConnection) apiConnection).failSignalsConnectWithException = true;

        ConnectionChangedObserver connectionChangedObserver = new ConnectionChangedObserver();
        client.addSignalsConnectionObserver(connectionChangedObserver);
        assertFalse(client.getSignalProvider().getConnectionState() == ConnectionState.CONNECTED);

        final CountDownLatch latch = new CountDownLatch(1);
        client.getSignalProvider().getConnectionChangedEvent().addObserver(new Observer<Boolean>() {
            @Override
            public void notify(Object sender, Boolean item) {
                if (item.equals(Boolean.FALSE))
                    latch.countDown();
            }
        });

        client.connect().get(5, TimeUnit.SECONDS);

        latch.await(5, TimeUnit.SECONDS);

        assertFalse(client.getSignalProvider().getConnectionState() == ConnectionState.CONNECTED);
        assertEquals(2, connectionChangedObserver.connectionChangedEvents);
        assertFalse(connectionChangedObserver.connected);
    }

    @Test
    public void testDisconnect() throws Exception {
        ConnectionChangedObserver connectionChangedObserver = new ConnectionChangedObserver();
        client.addSignalsConnectionObserver(connectionChangedObserver);
        assertFalse(client.getSignalProvider().getConnectionState() == ConnectionState.CONNECTED);

        assertTrue(client.connect().await(4, TimeUnit.SECONDS));

        assertTrue(client.getSignalProvider().getConnectionState() == ConnectionState.AUTHENTICATED);
        assertEquals(1, connectionChangedObserver.connectionChangedEvents);
        assertTrue(connectionChangedObserver.connected);

        assertTrue(client.disconnect().await(4, TimeUnit.SECONDS));

        assertFalse(client.getSignalProvider().getConnectionState() == ConnectionState.CONNECTED);
        assertEquals(2, connectionChangedObserver.connectionChangedEvents);
        assertFalse(connectionChangedObserver.connected);
    }

    @Test
    public void testConnectSignalConnectTwoTimesQuicklyReturnsSameFuture() throws Exception {

        assertFalse(client.getSignalProvider().getConnectionState() == ConnectionState.CONNECTED);

        // null out the executor so my connect requests don't come back.
        ((MockSignalProvider) client.getSignalProvider()).executor = new NullExecutor();

        ObservableFuture<ConnectionHandle> future1 = client.connect();
        assertFalse("Future1 can't be done already or my test wont work!", future1.isDone());
        ObservableFuture<ConnectionHandle> future2 = client.connect();
        assertFalse("Future2 can't be done already or my test wont work!", future2.isDone());

        assertTrue(future1 == future2);
    }

    @Test
    public void testConnectBlocksOnSubscriptionComplete() throws Exception {
        apiConnection = new MockApiConnection();
        signalProvider = new MockSignalProvider();
        client = new DefaultZipwhipClient(null, null, apiConnection, signalProvider) {
            @Override
            protected ServerResponse executeSync(String method, Map<String, Object> params) throws Exception {
                ((MockSignalProvider)signalProvider).sendSubscriptionCompleteCommand(new SubscriptionCompleteCommand("", null));
                return new StringServerResponse("{success:true}", true, "{success:true}", null);
            }
        };

        client.setSettingsStore(new MemorySettingStore());

        ConnectionChangedObserver connectionChangedObserver = new ConnectionChangedObserver();
        client.addSignalsConnectionObserver(connectionChangedObserver);
        assertFalse(client.getSignalProvider().getConnectionState() == ConnectionState.CONNECTED);

        client.connect().get(5, TimeUnit.SECONDS);

        assertTrue(client.getSignalProvider().getConnectionState() == ConnectionState.AUTHENTICATED);
        assertEquals(1, connectionChangedObserver.connectionChangedEvents);
        assertTrue(connectionChangedObserver.connected);

        client.disconnect().get(5, TimeUnit.SECONDS);

        assertFalse(client.getSignalProvider().getConnectionState() == ConnectionState.CONNECTED);
        assertEquals(2, connectionChangedObserver.connectionChangedEvents);
        assertFalse(connectionChangedObserver.connected);
    }

    @Test
    public void testConnectBlocksOnSubscriptionCompleteWithDelay() throws Exception {
        apiConnection = new MockApiConnection();
        signalProvider = new MockSignalProvider();
        client = new DefaultZipwhipClient(null, null, apiConnection, signalProvider) {
            @Override
            protected ServerResponse executeSync(String method, Map<String, Object> params) throws Exception {
                Executors.newSingleThreadExecutor().execute(new Runnable() {
                    @Override
                    public void run() {
                        try {
                            Thread.sleep(2000);
                            ((MockSignalProvider)signalProvider).sendSubscriptionCompleteCommand(new SubscriptionCompleteCommand("", null));
                        } catch (InterruptedException e) {
                            e.printStackTrace();  //To change body of catch statement use File | Settings | File Templates.
                        }
                    }
                });

                Thread.sleep(1000);
                return new StringServerResponse("{success:true}", true, "{success:true}", null);
            }
        };

        ConnectionChangedObserver connectionChangedObserver = new ConnectionChangedObserver();
        client.addSignalsConnectionObserver(connectionChangedObserver);
        assertFalse(client.getSignalProvider().getConnectionState() == ConnectionState.CONNECTED);

        final CountDownLatch latch = new CountDownLatch(1);
        final boolean[] hit = {false};
        client.getSignalProvider().getSubscriptionCompleteReceivedEvent().addObserver(new Observer<SubscriptionCompleteCommand>() {
            @Override
            public void notify(Object sender, SubscriptionCompleteCommand item) {
                hit[0] = true;
                latch.countDown();
            }
        });

        ObservableFuture<ConnectionHandle> future = client.connect();

        TestUtil.awaitAndAssertSuccess(future);

        latch.await(4, TimeUnit.SECONDS);
        assertTrue(hit[0]);

        assertTrue(client.getSignalProvider().getConnectionState() == ConnectionState.AUTHENTICATED);
        assertTrue(client.isConnected());

        assertEquals(1, connectionChangedObserver.connectionChangedEvents);
        assertTrue(connectionChangedObserver.connected);

        client.disconnect().get(5, TimeUnit.SECONDS);

        assertFalse(client.getSignalProvider().getConnectionState() == ConnectionState.CONNECTED);
        assertEquals(2, connectionChangedObserver.connectionChangedEvents);
        assertFalse(connectionChangedObserver.connected);
    }

    @Test
    public void testConnectBlocksOnSubscriptionCompleteWithFailure() throws Exception {
        ((ClientZipwhipNetworkSupport) client).signalsConnectTimeoutInSeconds = 1;
        ((MockApiConnection) client.getConnection()).missSignalsConnect = true;
        client.setSettingsStore(new MemorySettingStore());

        ConnectionChangedObserver connectionChangedObserver = new ConnectionChangedObserver();
        client.addSignalsConnectionObserver(connectionChangedObserver);
        assertFalse(client.getSignalProvider().getConnectionState() == ConnectionState.CONNECTED);

        final boolean[] hit = {false};
        client.getSignalProvider().getSubscriptionCompleteReceivedEvent().addObserver(new Observer<SubscriptionCompleteCommand>() {
            @Override
            public void notify(Object sender, SubscriptionCompleteCommand item) {
                hit[0] = true;
            }
        });

        final CountDownLatch latch = new CountDownLatch(2);
        client.getSignalProvider().getConnectionChangedEvent().addObserver(new Observer<Boolean>() {
            @Override
            public void notify(Object sender, Boolean item) {
                if (Boolean.FALSE.equals(item))
                    latch.countDown();
                else
                    latch.countDown();
            }
        });
        ObservableFuture<ConnectionHandle> future = client.connect();

        future.addObserver(new Observer() {
            @Override
            public void notify(Object sender, Object item) {
                LOGGER.debug("Who called me? " + item);
            }
        });

        future.get(5, TimeUnit.SECONDS);

        // it shouldn't be a success since you didn't get a SubscriptionCompleteCommand.
        assertFalse("Should not have said success", future.isSuccess());

        assertFalse(hit[0]);

        assertTrue("Latch finished?", latch.await(10, TimeUnit.SECONDS));

        // it reconnected succesfully?
        assertTrue("SignalProvider connection should NOT be brought back up",
                client.getSignalProvider().getConnectionState() == ConnectionState.DISCONNECTED);
        assertEquals(2, connectionChangedObserver.connectionChangedEvents);
        assertFalse(connectionChangedObserver.connected);
    }

    @Test
    public void testSessionChallenge() throws Exception {
        String result = client.sessionChallenge(MOBILE_NUMBER, null);
        assertNotNull(result);
        assertEquals("ed69db37-c61c-4603-9333-af691d4aaaca", result);
    }

    private class ConnectionChangedObserver implements Observer<Boolean> {

        int connectionChangedEvents;
        boolean connected;

        @Override
        public void notify(Object sender, Boolean item) {
            connectionChangedEvents++;
            connected = item;
        }
    }

    public class MockApiConnection extends DestroyableBase implements ApiConnection {

        public final static String SESSION_CHALLENGE_RESPONSE = "{\"response\":\"ed69db37-c61c-4603-9333-af691d4aaaca\",\"sessions\":null,\"success\":true}";
        public final static String SIGNALS_CONNECT_RESPONSE_SUCCESS = "{\"response\":{\"class\":\"com.zipwhip.outgoing.distributor.OutgoingMessageDistributorResponse\",\"fingerprint\":\"733786486\",\"root\":\"240912110964375552\",\"tokens\":[{\"class\":\"com.zipwhip.outgoing.distributor.OutgoingMessageDistributorToken\",\"contact\":-1,\"device\":132961202,\"fingerprint\":\"733786486\",\"message\":\"240912110964375552\"}]},\"sessions\":null,\"success\":true}";
        public final static String SIGNALS_CONNECT_RESPONSE_FAILURE = "{\"response\":{\"class\":\"com.zipwhip.outgoing.distributor.OutgoingMessageDistributorResponse\",\"fingerprint\":\"733786486\",\"root\":\"240912110964375552\",\"tokens\":[{\"class\":\"com.zipwhip.outgoing.distributor.OutgoingMessageDistributorToken\",\"contact\":-1,\"device\":132961202,\"fingerprint\":\"733786486\",\"message\":\"240912110964375552\"}]},\"sessions\":null,\"success\":false}";

        String sessionKey = "1234-5678-9012-3456:123456";

        boolean failSignalsConnect = false;
        boolean failSignalsConnectWithException = false;
        boolean missSignalsConnect = false;

        @Override
        public ObservableFuture<String> send(String method, Map<String, Object> params) throws Exception {

            ObservableFuture<String> result = new DefaultObservableFuture<String>(this);

            if (ZipwhipNetworkSupport.CHALLENGE_REQUEST.equalsIgnoreCase(method)) {
                result.setSuccess(SESSION_CHALLENGE_RESPONSE);
            }

            if (ZipwhipNetworkSupport.SIGNALS_CONNECT.equalsIgnoreCase(method)) {
                if (failSignalsConnectWithException) {
                    throw new Exception("Faking a signals/connect exception");
                } else if (failSignalsConnect) {
                    result.setSuccess(SIGNALS_CONNECT_RESPONSE_FAILURE);
                } else {
                    result.setSuccess(SIGNALS_CONNECT_RESPONSE_SUCCESS);

                    if (!missSignalsConnect) {
                        ((MockSignalProvider) client.getSignalProvider()).sendSubscriptionCompleteCommand(new SubscriptionCompleteCommand(null, null));
                    }
                }
            }

            return result;
        }

        @Override
        public ObservableFuture<String> send(String method, Map<String, Object> params, List<File> files) throws Exception {
            return null;
        }

        @Override
        public void setSessionKey(String sessionKey) {
            this.sessionKey = sessionKey;
        }

        @Override
        public String getSessionKey() {
            return sessionKey;
        }

        @Override
        public boolean isAuthenticated() {
            return true;
        }

        @Override
        public boolean isConnected() {
            return true;
        }

        @Override
        public void setAuthenticator(SignTool authenticator) {

        }

        @Override
        public SignTool getAuthenticator() {
            return null;
        }

        @Override
        public void setHost(String host) {

        }

        @Override
        public String getHost() {
            return null;
        }

        @Override
        public void setApiVersion(String apiVersion) {

        }

        @Override
        public String getApiVersion() {
            return null;
        }

        @Override
        protected void onDestroy() {

        }

        @Override
        public ObservableFuture<InputStream> sendBinaryResponse(String method, Map<String, Object> params) throws Exception {
            return null;
        }

    }

}<|MERGE_RESOLUTION|>--- conflicted
+++ resolved
@@ -15,11 +15,7 @@
 import com.zipwhip.executors.NullExecutor;
 import com.zipwhip.lifecycle.DestroyableBase;
 import com.zipwhip.util.SignTool;
-<<<<<<< HEAD
 import com.zipwhip.util.StringUtil;
-import org.apache.log4j.Logger;
-=======
->>>>>>> db0dd760
 import org.junit.After;
 import org.junit.Before;
 import org.junit.Test;
@@ -139,7 +135,7 @@
                 try {
                     System.out.println("Connecting at iteration " + iteration);
                     ObservableFuture<ConnectionHandle> future = client.connect();
-                    assertTrue(future.await(20, TimeUnit.SECONDS));
+                    assertTrue(future.await(2, TimeUnit.SECONDS));
                 } catch (Exception e) {
                     LOGGER.debug("Exception ", e);
                     hasErrors[0] = true;
@@ -147,7 +143,7 @@
                 try {
                     System.out.println("Disconnecting at iteration " + iteration);
                     ObservableFuture<ConnectionHandle> future = client.disconnect();
-                    assertTrue(future.await(20, TimeUnit.SECONDS));
+                    assertTrue(future.await(2, TimeUnit.SECONDS));
                 } catch (Exception e) {
                     LOGGER.debug("Exception ", e);
                     hasErrors[0] = true;
@@ -413,7 +409,7 @@
         future.addObserver(new Observer() {
             @Override
             public void notify(Object sender, Object item) {
-                LOGGER.debug("Who called me? " + item);
+                Logger.getLogger(DefaultZipwhipClientTest.class).debug("Who called me? " + item);
             }
         });
 
