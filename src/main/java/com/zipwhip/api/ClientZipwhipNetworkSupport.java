package com.zipwhip.api;

import com.zipwhip.api.exception.NotAuthenticatedException;
import com.zipwhip.api.response.ServerResponse;
import com.zipwhip.api.settings.PreferencesSettingsStore;
import com.zipwhip.api.settings.SettingsStore;
import com.zipwhip.api.settings.SettingsVersionStore;
import com.zipwhip.api.settings.VersionStore;
import com.zipwhip.api.signals.SignalProvider;
import com.zipwhip.api.signals.VersionMapEntry;
import com.zipwhip.api.signals.commands.SubscriptionCompleteCommand;
import com.zipwhip.concurrent.DefaultObservableFuture;
import com.zipwhip.concurrent.FakeFailingObservableFuture;
import com.zipwhip.concurrent.ObservableFuture;
import com.zipwhip.events.Observer;
import com.zipwhip.important.ImportantTaskExecutor;
import com.zipwhip.lifecycle.DestroyableBase;
import com.zipwhip.signals.presence.Presence;
import com.zipwhip.util.Asserts;
import com.zipwhip.util.StringUtil;
import org.apache.log4j.Logger;

import java.util.HashMap;
import java.util.Map;
import java.util.concurrent.Callable;
import java.util.concurrent.TimeoutException;

import com.zipwhip.api.signals.sockets.ConnectionHandle;

/**
 * A base class for future implementation to extend.
 * <p/>
 * It takes all the non-API specific stuff out of ZipwhipClient implementations.
 * <p/>
 * If some class wants to communicate with Zipwhip, then it needs to extend this
 * class. This class gives functionality that can be used to parse Zipwhip API.
 * This naming convention was copied from Spring (JmsSupport) base class.
 */
public abstract class ClientZipwhipNetworkSupport extends ZipwhipNetworkSupport {

    protected static final Logger LOGGER = Logger.getLogger(ClientZipwhipNetworkSupport.class);

    protected ImportantTaskExecutor importantTaskExecutor;
    protected long signalsConnectTimeoutInSeconds = 30;

    protected SignalProvider signalProvider;
    protected SettingsStore settingsStore = new PreferencesSettingsStore();
    protected VersionStore versionsStore = new SettingsVersionStore(settingsStore);

    // this is so we can block until SubscriptionCompleteCommand comes in.
    // do we have a current SubscriptionCompleteCommand to use.
    protected ObservableFuture connectingFuture;

    public ClientZipwhipNetworkSupport(ApiConnection connection, SignalProvider signalProvider) {
        super(connection);

        if (signalProvider != null) {
            setSignalProvider(signalProvider);
            link(signalProvider);
        }

        // Start listening to provider events that interest us
        initSignalProviderEvents();
    }

    public SignalProvider getSignalProvider() {
        return signalProvider;
    }

    protected void initSignalProviderEvents() {
        signalProvider.getVersionChangedEvent().addObserver(updateVersionsStoreOnVersionChanged);
    }

    /**
     * Tells you if this connection is 100% ready to go.
     * <p/>
     * Within the context of ZipwhipClient, we have defined the "connected" state
     * to mean both having a TCP connection AND having a SubscriptionComplete. (ie: connected & authenticated)
     *
     * @return
     */
    public boolean isConnected() {
        if (signalProvider.isConnected() && signalProvider.isAuthenticated()) {
            // if the connectingFuture is null, we are authenticated.
            return connectingFuture == null;
        }

        return false;
    }

    public ObservableFuture connect() throws Exception {
        return connect(null);
    }

    public synchronized ObservableFuture connect(final Presence presence) throws Exception {
        if (connectingFuture != null) {
            LOGGER.debug("Not calling connect, as we already have a connectingFuture");
            return connectingFuture;
        }

        // throw any necessary sanity checks.
        validateConnectState();

        // put the state into the local store
        setupSettingsStoreForConnection();

        // pull the state out.
        boolean expectingSubscriptionCompleteCommand = Boolean.parseBoolean(settingsStore.get(SettingsStore.Keys.EXPECTS_SUBSCRIPTION_COMPLETE));
        String clientId = settingsStore.get(SettingsStore.Keys.CLIENT_ID);
        String sessionKey = settingsStore.get(SettingsStore.Keys.SESSION_KEY);
        Map<String, Long> versions = versionsStore.get();

        // this future updates itself (clearing out this.connectingFuture)
        final NestedObservableFuture<ConnectionHandle> future = new NestedObservableFuture<ConnectionHandle>(this);

        // setting this will cause the other threads to notice that we're connecting.
        // set it FIRST in case the below line finishes too early! (aka: synchronously!)
        connectingFuture = future;

//        synchronized (signalProvider) {
//            Asserts.assertTrue(!signalProvider.isConnected(), "How can we connect if we are already connected!");
//        }

        ObservableFuture<ConnectionHandle> requestFuture = importantTaskExecutor.enqueue(
                null,
                new ConnectViaSignalProviderTask(clientId, sessionKey, presence, versions, expectingSubscriptionCompleteCommand),
                getSignalsConnectTimeoutInSeconds());


        requestFuture.addObserver(new Observer<ObservableFuture<ConnectionHandle>>() {

            /**
             * This thread is the "executor" thread because of the constructor for the ObservableFuture
             *
             * @param sender
             * @param item
             */
            @Override
            public void notify(Object sender, ObservableFuture<ConnectionHandle> item) {
                if (item.isSuccess()) {
                    // we are in the SignalConnection thread.
                } else {
                    if (item.getCause() instanceof TimeoutException) {
                        // we are in the HashWheelTimer (or pubsub via intent) thread.
                    }
                }

                // we are not allowed to "synchronize" on the ZipwhipClient because we are in a bad thread. (causes
                // a deadlock). We can rely on the property that only 1 connectingFuture is allowed to exist at any
                // given time. It only is allowed to be filled when not null.
                if (connectingFuture == future) {
                    ClientZipwhipNetworkSupport.this.connectingFuture = null;
                }
            }
        });


        // run the execution now (have to do this AFTER setting connectingFuture in case connection is freakishly fast (ie: sync)).
        future.setNestedFuture(requestFuture);

        return future;
    }

    public synchronized ObservableFuture<ConnectionHandle> disconnect() throws Exception {
        return disconnect(false);
    }

    public synchronized ObservableFuture<ConnectionHandle> disconnect(final boolean causedByNetwork) throws Exception {
        validateConnectState();

        return signalProvider.disconnect(causedByNetwork);
    }


    private void setupSettingsStoreForConnection() {
        synchronized (settingsStore) {
            /**
             * Validate SESSION KEYS
             */
            boolean cleared = false;
            boolean expectingSubscriptionCompleteCommand = false;

            String existingSessionKey = connection.getSessionKey();
            String existingClientId = signalProvider == null ? null : signalProvider.getClientId();

            String storedSessionKey = settingsStore.get(SettingsStore.Keys.SESSION_KEY);
            String storedClientId = settingsStore.get(SettingsStore.Keys.CLIENT_ID);

            String correctSessionKey = storedSessionKey;
            String correctClientId = existingClientId;

            /**
             * If the sessionKey has changed we need to invalidate the settings data
             */
            if (StringUtil.exists(existingSessionKey) && !StringUtil.equals(existingSessionKey, storedSessionKey)) {
                expectingSubscriptionCompleteCommand = true;
                LOGGER.debug("New or changed sessionKey, resetting session key in settings store");

                cleared = true;
                settingsStore.clear();

                correctSessionKey = existingSessionKey;
            }

            /**
             * If the clientId has changed we need to invalidate the settings data
             */
            if (StringUtil.isNullOrEmpty(storedClientId) || (StringUtil.exists(existingClientId) && !StringUtil.equals(storedClientId, existingClientId))) {
                expectingSubscriptionCompleteCommand = true;
                LOGGER.debug("ClientId has changed, resetting client id in settings store");

                cleared = true;
                settingsStore.clear();

                correctClientId = existingClientId;
            }

            if (cleared) {
                settingsStore.put(SettingsStore.Keys.CLIENT_ID, correctClientId);
                settingsStore.put(SettingsStore.Keys.SESSION_KEY, correctSessionKey);
            }

            // always put this one in
            settingsStore.put(SettingsStore.Keys.EXPECTS_SUBSCRIPTION_COMPLETE, String.valueOf(expectingSubscriptionCompleteCommand));
        }
    }

    private void validateConnectState() throws Exception {
        // if we are already connecting, don't do another connect.
        // we need to determine if we're authenticated enough
        if (!connection.isConnected() || !connection.isAuthenticated()) {
            throw new NotAuthenticatedException("The connection cannot operate at this time");
        }
    }

    public ImportantTaskExecutor getImportantTaskExecutor() {
        return importantTaskExecutor;
    }

    public void setImportantTaskExecutor(ImportantTaskExecutor importantTaskExecutor) {
        this.importantTaskExecutor = importantTaskExecutor;
    }

    public long getSignalsConnectTimeoutInSeconds() {
        return signalsConnectTimeoutInSeconds;
    }

    public void setSignalsConnectTimeoutInSeconds(long signalsConnectTimeoutInSeconds) {
        this.signalsConnectTimeoutInSeconds = signalsConnectTimeoutInSeconds;
    }

    private final Observer<VersionMapEntry> updateVersionsStoreOnVersionChanged = new Observer<VersionMapEntry>() {

        @Override
        public void notify(Object sender, VersionMapEntry item) {
            versionsStore.set(item.getKey(), item.getValue());
        }
    };

//    private final Observer<ObservableFuture<SubscriptionCompleteCommand>> reconnectSignalProviderIfNotSuccessfulObserver = new Observer<ObservableFuture<SubscriptionCompleteCommand>>() {
//
//        @Override
//        public void notify(Object sender, ObservableFuture<SubscriptionCompleteCommand> future) {
//            if (future.isSuccess()) {
//                return;
//            }
//
//            if (isTimeoutException(future)) {
//                // We are in the hashwheel timer.
//                final String sessionKey = connection.getSessionKey();
//                final String clientId = signalProvider.getClientId();
//
//                // we are in the hashwheel timer.
//                signalProvider.runIfActive(new Runnable() {
//                    @Override
//                    public void run() {
//                        LOGGER.debug("signalProvider.runIfActive() hit. We're going to tear down this connection. We can trust that it wont change during this method.");
//                        String s = connection.getSessionKey();
//                        String c = signalProvider.getClientId();
//                        if (!StringUtil.equals(sessionKey, s)) {
//                            LOGGER.warn(String.format("The sessionKey changed from underneath us. [%s->%s] Just quitting", sessionKey, s));
//                            return;
//                        } else if (!StringUtil.equals(clientId, c)) {
//                            LOGGER.warn(String.format("The clientId changed from underneath us. [%s->%s] Just quitting", clientId, c));
//                            return;
//                        }
//
//                        try {
//                            LOGGER.debug("We're safely in the same connection as we were before, so we're going to tear down the connection since we missed a SubscriptionCompleteCommand");
//                            signalProvider.resetDisconnectAndConnect();
//                        } catch (Exception e) {
//                            LOGGER.error("");
//                        }
//                    }
//                });
//            }
//
//        }
//
//        private boolean isTimeoutException(ObservableFuture<SubscriptionCompleteCommand> future) {
//            return future.getCause() instanceof TimeoutException;
//        }
//    };

    /**
     * This future will auto
     *
     * @return
     */
    private NestedObservableFuture<Boolean> createSelfUpdatingConnectingFuture() {
        final NestedObservableFuture<Boolean> result = new NestedObservableFuture<Boolean>(this) {

            @Override
            public String toString() {
                return "[connectingFuture: " + super.toString();    //To change body of overridden methods use File | Settings | File Templates.
            }
        };

        return result;
    }

    /**
     * This class lets us 100% guarantee that requests won't overlap/criss-cross. We are able to capture the incoming
     * clientId/sessionKey/stateId and ensure that it doesn't change while we're processing this multi-staged process.
     */
    private class ConnectViaSignalProviderTask extends DestroyableBase implements Callable<ObservableFuture<ConnectionHandle>> {

        final String clientId;
        final String sessionKey;
        final boolean expectingSubscriptionCompleteCommand;
        final Presence presence;
        final Map<String, Long> versions;

        ConnectionHandle signalsConnectionHandle;

        // this is the resultingFuture that we send back to the caller.
        // the caller will "nest" this with the "connectingFuture"
        final ObservableFuture<ConnectionHandle> resultFuture;

        private boolean started = false;

        /**
         * These values get populated during the "newClientIdReceived" process.
         */
        private boolean newClientIdReceivedWhileWaitingToConnect = false;
        private String newClientIdWhileWaitingToConnect = null;
        private ConnectionHandle signalsConnectionHandleFromNewClientId;

        private ConnectViaSignalProviderTask(String clientId, String sessionKey, Presence presence, Map<String, Long> versions, boolean expectingSubscriptionCompleteCommand) {
            this.clientId = clientId;
            this.sessionKey = sessionKey;
            this.expectingSubscriptionCompleteCommand = expectingSubscriptionCompleteCommand;
            this.presence = presence;
            this.versions = versions;
            this.resultFuture = new DefaultObservableFuture<ConnectionHandle>(ClientZipwhipNetworkSupport.this) {
                @Override
                public String toString() {
                    return "[ConnectViaSignalProviderTask: " + super.toString();
                }
            };
        }

        @Override
        public synchronized ObservableFuture<ConnectionHandle> call() throws Exception {
            // do some basic assertions to ensure sanity checks.
            try {
                validateState();
            } catch (Exception e) {
                return new FakeFailingObservableFuture<ConnectionHandle>(this, e);
            }

            // do some basic assertions to ensure sanity checks. (did it change while we waited to execute?)
            setupGlobalEvents();

            ObservableFuture<ConnectionHandle> requestFuture;
            try {
                started = true;
                requestFuture = signalProvider.connect(clientId, versions, presence);
            } catch (Exception e) {
                resultFuture.setFailure(e);

                // this future will be linked to the "connectingFuture" correctly.
                return resultFuture;
            }

            attachFinishingEvents(requestFuture);

            return resultFuture;
        }

        private void attachFinishingEvents(ObservableFuture<ConnectionHandle> requestFuture) {
            LOGGER.debug("Expecting subscriptionComplete: " + expectingSubscriptionCompleteCommand);


            if (expectingSubscriptionCompleteCommand) {
                // only run the "reset connectingFuture" observable if this initial internet request fails
                // (timeout, socket exception, etc).
                requestFuture.addObserver(
                        new OnlyRunIfFailedObserverAdapter<ConnectionHandle>(
                                new CopyFutureStatusToNestedFuture<ConnectionHandle>(resultFuture)));

                // if this "requestFuture" succeeds, we need to let the onSubscriptionCompleteCommand finish
                // the "connectingFuture". That's because we need to wait for the SubscriptionCompleteCommand.
            } else {
                requestFuture.addObserver(new CopyFutureStatusToNestedFuture<ConnectionHandle>(resultFuture));
            }

            requestFuture.addObserver(new Observer<ObservableFuture<ConnectionHandle>>() {
                @Override
                public void notify(Object sender, ObservableFuture<ConnectionHandle> item) {
                    if (item.isSuccess()) {
                        final ConnectionHandle connectionHandle = ConnectViaSignalProviderTask.this.signalsConnectionHandle = item.getResult();

                        if (newClientIdReceivedWhileWaitingToConnect) {
                            Asserts.assertTrue(signalsConnectionHandleFromNewClientId == connectionHandle, "The connectionHandles didnt match up!!!!");

                            // we received it already
                            processNewClientId(connectionHandle, newClientIdWhileWaitingToConnect);
                        }
                    }

                    // destroy the task once this future is complete.
                    ConnectViaSignalProviderTask.this.destroy();
                }
            });
        }

        private void setupGlobalEvents() {
            // when resultFuture completes, we need to tear down the global observers that we added.
            // NOTE: is it possible to finish the "connectingFuture" without also finishing the resultFuture??
            cleanObserversOnComplete(resultFuture);

            // NOTE: We have to protect against it calling too soon.
            // we need to add our observers early (in case connect() is synchronous or too fast!)
            // what if we addObserver here, and then between this line and the next it gets called.
            signalProvider.getConnectionChangedEvent().addObserver(failConnectingFutureIfDisconnectedObserver);

            if (expectingSubscriptionCompleteCommand) {
                signalProvider.getNewClientIdReceivedEvent().addObserver(executeSignalsConnectOnNewClientIdReceived);
            }
        }

        private synchronized void cleanObserversOnComplete(ObservableFuture<ConnectionHandle> future) {
            future.addObserver(new Observer<ObservableFuture<ConnectionHandle>>() {
                @Override
                public void notify(Object sender, ObservableFuture<ConnectionHandle> item) {
                    if (!started) {
                        return;
                    }

                    Asserts.assertTrue(started, "How can this be called before we've even made the request!");

                    signalProvider.getConnectionChangedEvent().removeObserver(failConnectingFutureIfDisconnectedObserver);

                    if (expectingSubscriptionCompleteCommand) {
                        signalProvider.getNewClientIdReceivedEvent().removeObserver(executeSignalsConnectOnNewClientIdReceived);
                    }
                }
            });
        }

        private final Observer<String> executeSignalsConnectOnNewClientIdReceived = new Observer<String>() {

            @Override
            public synchronized void notify(Object sender, String newClientId) {
                if (!started || isDestroyed()) {
                    // this fired too fast, it's not for our request!
                    return;
                }

                ConnectionHandle connectionHandle = (ConnectionHandle) sender;

                /**
                 * TODO: write description of this order-of-operations problem
                 */
                if (ConnectViaSignalProviderTask.this.signalsConnectionHandle == null) {
                    ConnectViaSignalProviderTask.this.newClientIdReceivedWhileWaitingToConnect = true;
                    ConnectViaSignalProviderTask.this.signalsConnectionHandleFromNewClientId = connectionHandle;
                    ConnectViaSignalProviderTask.this.newClientIdWhileWaitingToConnect = newClientId;
                    LOGGER.debug("The newClientId was received too early, so we queued it up for processing later.");

                    // we already handled it. Don't handle it twice!
                    signalProvider.getNewClientIdReceivedEvent().removeObserver(this);
                    return;
                } else if (ConnectViaSignalProviderTask.this.signalsConnectionHandle != connectionHandle) {
                    LOGGER.error("Noticed that the connectionHandles didn't match up. Did we get a request we weren't expecting?");
                    return;
                } else {
                    // we already handled it. Don't handle it twice!
                    signalProvider.getNewClientIdReceivedEvent().removeObserver(this);
                }

                processNewClientId(connectionHandle, newClientId);
            }
        };

        private void processNewClientId(ConnectionHandle connectionHandle, String newClientId) {
            // NOTE: when we do a reset, we're going to get a new clientId that is null
//                if (StringUtil.isNullOrEmpty(newClientId)) {
//                    settingsStore.put(SettingsStore.Keys.CLIENT_ID, newClientId);
//                    return;
//                }

            String oldClientId = settingsStore.get(SettingsStore.Keys.CLIENT_ID);
//                final String sessionKey = connection.getSessionKey();
            final ObservableFuture<SubscriptionCompleteCommand> signalsConnectFuture;

            if (StringUtil.exists(oldClientId)) {

                // clientId changed, unsubscribe the old one, and sub the new one
                if (!oldClientId.equals(newClientId)) {

                    settingsStore.clear();

                    settingsStore.put(SettingsStore.Keys.SESSION_KEY, sessionKey);
                    settingsStore.put(SettingsStore.Keys.CLIENT_ID, newClientId);

<<<<<<< HEAD
                    // Do a disconnect then connect
                    Map<String, Object> params = new HashMap<String, Object>();
                    params.put("clientId", oldClientId);
                    params.put("sessions", sessionKey);
                    try {
                        executeAsync(SIGNALS_DISCONNECT, params);
                    } catch (Exception e) {
                        LOGGER.warn("Couldn't execute SIGNALS_DISCONNECT", e);
                    }

                    signalsConnectFuture = executeSignalsConnect(signalsConnectionHandle, newClientId, sessionKey);
                } else {
                    signalsConnectFuture = null;
                    // just the same clientId
=======
                    signalsConnectFuture = executeSignalsConnect(newClientId, sessionKey);
>>>>>>> 289ef64b
                }
            } else {
                settingsStore.put(SettingsStore.Keys.CLIENT_ID, newClientId);

                // lets do a signals connect!
                Map<String, Object> params = new HashMap<String, Object>();
                params.put("clientId", newClientId);
                params.put("sessions", sessionKey);

                Presence presence = signalProvider.getPresence();

                if (presence != null) {
                    params.put("category", presence.getCategory());
                }

                signalsConnectFuture = executeSignalsConnect(connectionHandle, newClientId, sessionKey);
            }

            if (signalsConnectFuture != null) {
                signalsConnectFuture.addObserver(new TearDownConnectionIfFailureObserver(newClientId, signalProvider));

                // cascade the success/failure/cancellation
                signalsConnectFuture.addObserver(new CascadeStateObserver<ConnectionHandle, SubscriptionCompleteCommand>(resultFuture, signalsConnectionHandle));
            }
        }

        private final Observer<Boolean> failConnectingFutureIfDisconnectedObserver = new Observer<Boolean>() {

            boolean fired = false;

            @Override
            public synchronized void notify(Object sender, Boolean connected) {
                if (!started || isDestroyed()) {
                    // this fired too fast. It's not for our request! Ignore it.
                    LOGGER.warn(String.format("failConnectingFutureIfDisconnectedObserver skipping call. requestFuture:%s/isDestroyed:%s", started, isDestroyed()));
                    return;
                }

                // if not connected, null out the parent future.
                // NOTE: We need to do this the hard way because we need to ensure the right connection got killed.
                if (!connected) {
                    signalProvider.getConnectionChangedEvent().removeObserver(this);

                    Asserts.assertTrue(!fired, "failConnectingFutureIfDisconnectedObserver fired twice. That's not allowed.");
                    fired = true;

                    resultFuture.setFailure(new Exception("Disconnected"));
                }
            }

            @Override
            public String toString() {
                return "failConnectingFutureIfDisconnectedObserver";
            }
        };

        /**
         * Execute a /signals/connect webcall s
         *
         * @param clientId
         * @param sessionKey
         * @return
         */
        private ObservableFuture<SubscriptionCompleteCommand> executeSignalsConnect(ConnectionHandle connectionHandle, final String clientId, final String sessionKey) {


            /**
             * This is a call that will time out. We had to do the "importantTaskExecutor" in order to allow Android AlarmManager
             * to run the scheduling.
             */
            final ObservableFuture<SubscriptionCompleteCommand> signalsConnectFuture =
                    importantTaskExecutor.enqueue(null, new SignalsConnectTask(connectionHandle, sessionKey, clientId), signalsConnectTimeoutInSeconds);

            return signalsConnectFuture;
        }

        private void validateState() {
            // we are executing either synchronously (we already have the lock) or async in the core executor.
            // either way it's proper to sync on "this"
            synchronized (ClientZipwhipNetworkSupport.this) {
                // this is the proper order of sync [client->provider]
                synchronized (signalProvider) {
                    Asserts.assertTrue(!signalProvider.isConnected(), "Order of operations failure! Already connected!");
                    Asserts.assertTrue(!signalProvider.isAuthenticated(), "Order of operations failure! Already authenticated!");
                }
            }
        }

        @Override
        public String toString() {
            return "ConnectViaSignalProviderTask";
        }

        @Override
        protected void onDestroy() {
            LOGGER.debug(this.getClass().toString() + " destroyed.");
        }

    }

    /**
     * This class's job is to do a /signals/connect and wrap the return from the server in one mega Future.
     * <p/>
     * It is NOT allowed to change the state of any parent property.
     */
    private class SignalsConnectTask implements Callable<ObservableFuture<SubscriptionCompleteCommand>> {

        private final String sessionKey;
        private final String clientId;

        /**
         * This is the connectionHandle that we are operating on.
         */
        private final ConnectionHandle connectionHandle;

        private SignalsConnectTask(ConnectionHandle connectionHandle, String sessionKey, String clientId) {
            this.sessionKey = sessionKey;
            this.connectionHandle = connectionHandle;
            this.clientId = clientId;
        }

        @Override
        public synchronized ObservableFuture<SubscriptionCompleteCommand> call() throws Exception {
            Map<String, Object> params = new HashMap<String, Object>();

            params.put("sessions", sessionKey);
            params.put("clientId", clientId);

            Presence presence = signalProvider.getPresence();

            if (presence != null) {
                params.put("category", presence.getCategory());
            }

            // it's important that this future is synchronous (no executor)
            final ObservableFuture<SubscriptionCompleteCommand> resultFuture = new DefaultObservableFuture<SubscriptionCompleteCommand>(this);
            final Observer<Boolean>[] onDisconnectObserver = new Observer[1];

            final Observer<SubscriptionCompleteCommand> onSubscriptionCompleteObserver = new Observer<SubscriptionCompleteCommand>() {
                @Override
                public void notify(Object sender, SubscriptionCompleteCommand item) {
                    synchronized (ClientZipwhipNetworkSupport.this) {
                        synchronized (signalProvider) {
                            synchronized (SignalsConnectTask.this) {
                                signalProvider.getSubscriptionCompleteReceivedEvent().removeObserver(this);
                                signalProvider.getConnectionChangedEvent().removeObserver(onDisconnectObserver[0]);

                                LOGGER.debug("Successing");
                                resultFuture.setSuccess(item);
                            }
                        }
                    }
                }

                @Override
                public String toString() {
                    return "SignalsConnectTask/onSubscriptionCompleteObserver";
                }
            };

            onDisconnectObserver[0] = new Observer<Boolean>() {
                @Override
                public void notify(Object sender, Boolean item) {
                    synchronized (ClientZipwhipNetworkSupport.this) {
                        synchronized (signalProvider) {
                            synchronized (SignalsConnectTask.this) {
                                if (item) {
                                    // we connected?
                                    return;
                                }

                                // on any kind of connection change, we need to just abort
                                signalProvider.getConnectionChangedEvent().removeObserver(onDisconnectObserver[0]);
                                signalProvider.getSubscriptionCompleteReceivedEvent().removeObserver(onSubscriptionCompleteObserver);

                                LOGGER.debug("Failing (disconnected)");
                                resultFuture.setFailure(new Exception("Disconnected while waiting for SubscriptionCompleteCommand to come in! " + item));
                            }
                        }
                    }
                }

                @Override
                public String toString() {
                    return "SignalsConnectTask/onDisconnectObserver";
                }
            };

            signalProvider.getConnectionChangedEvent().addObserver(onDisconnectObserver[0]);
            signalProvider.getSubscriptionCompleteReceivedEvent().addObserver(onSubscriptionCompleteObserver);

            if (resultFuture.isDone()) {
                // wow it finished already?
                return resultFuture;
            }

            ServerResponse response;
            try {
                response = executeSync(ZipwhipNetworkSupport.SIGNALS_CONNECT, params);
            } catch (Exception e) {
                LOGGER.error("Failed to execute request: ", e);
                resultFuture.setFailure(e);

                return resultFuture;
            }

            if (response == null) {
                LOGGER.error("The response from zipwhip was null!?");
                resultFuture.setFailure(new NullPointerException("The executeSync() response was null"));

                return resultFuture;
            }

            if (!response.isSuccess()) {
                resultFuture.setFailure(new Exception(response.getRaw()));

                return resultFuture;
            }

            resultFuture.addObserver(new Observer<ObservableFuture<SubscriptionCompleteCommand>>() {

                @Override
                public void notify(Object sender, ObservableFuture<SubscriptionCompleteCommand> item) {
                    synchronized (SignalsConnectTask.this) {
                        signalProvider.getSubscriptionCompleteReceivedEvent().removeObserver(onSubscriptionCompleteObserver);
                        signalProvider.getConnectionChangedEvent().removeObserver(onDisconnectObserver[0]);
                    }
                }

                @Override
                public String toString() {
                    return "SignalsConnectTask/CleanUpObserver";
                }
            });

            LOGGER.debug("/signals/connect executed successfully. You should get back a SubscriptionCompleteCommand any time now. (Maybe already?)");

            return resultFuture;
        }

        public ConnectionHandle getConnectionHandle() {
            return connectionHandle;
        }
    }

    /**
     * So we can do conditionals with constructors
     *
     * @param <T>
     */
    private static class OnlyRunIfFailedObserverAdapter<T> implements Observer<ObservableFuture<T>> {

        final Observer<ObservableFuture<T>> observer;

        private OnlyRunIfFailedObserverAdapter(Observer<ObservableFuture<T>> observer) {
            this.observer = observer;
        }

        @Override
        public void notify(Object sender, ObservableFuture<T> item) {
            if (!item.isSuccess()) {
                observer.notify(sender, item);
            } else {
                LOGGER.debug("Did not notify inner observer because not successful. " + item);
            }
        }

    }

    private static class CascadeStateObserver<T, TOther> implements Observer<ObservableFuture<TOther>> {

        private final ObservableFuture<T> future;
        private final T result;

        public CascadeStateObserver(ObservableFuture<T> future, T result) {
            this.future = future;
            this.result = result;
        }

        @Override
        public void notify(Object sender, ObservableFuture<TOther> item) {
            if (item.isSuccess()) {
                future.setSuccess(result);
            } else if (item.isCancelled()) {
                future.cancel();
            } else if (item.getCause() != null) {
                future.setFailure(item.getCause());
            }
        }
    }

    private static class TearDownConnectionIfFailureObserver implements Observer<ObservableFuture<SubscriptionCompleteCommand>> {

        final String clientId;
        final SignalProvider signalProvider;

        private TearDownConnectionIfFailureObserver(String clientId, SignalProvider signalProvider) {
            this.clientId = clientId;
            this.signalProvider = signalProvider;
        }

        @Override
        public void notify(Object sender, ObservableFuture<SubscriptionCompleteCommand> signalsConnectFuture) {

            SignalsConnectTask task = (SignalsConnectTask) sender;
            ConnectionHandle connectionHandle = task.getConnectionHandle();

            synchronized (signalProvider) {
                String currentClientId = signalProvider.getClientId();
                if (!StringUtil.equals(clientId, currentClientId)) {
                    LOGGER.warn(String.format("The clientId's changed. Not running tearDown. %s->%s", clientId, currentClientId));
                    return;
                }

                if (signalsConnectFuture.getCause() instanceof TimeoutException) {
                    LOGGER.error("Timeout on receiving the SubscriptionCompleteCommand from the server. We're going to tear down the connection and let the ReconnectStrategy take it from there. (If you dont see a disconnect it was because it already reconnected)");

                    // we are in the Timer thread (pub sub if Timer is Intent based).
                    // hashwheel otherwise.

                    // we've decided to clear the clientId when the signals/connect doesn't work
                    // this connection object lets us be certain that the current connection is reconnected.
                    signalProvider.resetDisconnectAndConnect();
                } else if (signalsConnectFuture.isCancelled()) {
                    // potentially we would be in the CALLER thread.
                    LOGGER.warn("Cancelled our /signals/connect web call future?!?");
                } else if (signalsConnectFuture.getCause() != null) {
                    LOGGER.error("Problem executing /signals/connect", signalsConnectFuture.getCause());

                    connectionHandle.disconnect(true);
                } else {
                    // guess it succeeded, do we care?
                    LOGGER.debug("Successfully got a SubscriptionCompleteCommand from the server! " + signalsConnectFuture.getResult());
                }
            }
        }

        @Override
        public String toString() {
            return "TearDownConnectionIfFailureObserver";
        }
    }

    public void setSignalProvider(SignalProvider signalProvider) {
        this.signalProvider = signalProvider;
    }

    public SettingsStore getSettingsStore() {
        return settingsStore;
    }

    public void setSettingsStore(SettingsStore store) {
        this.settingsStore = store;
        this.versionsStore = new SettingsVersionStore(store);
    }
}<|MERGE_RESOLUTION|>--- conflicted
+++ resolved
@@ -94,7 +94,6 @@
 
     public synchronized ObservableFuture connect(final Presence presence) throws Exception {
         if (connectingFuture != null) {
-            LOGGER.debug("Not calling connect, as we already have a connectingFuture");
             return connectingFuture;
         }
 
@@ -515,7 +514,6 @@
                     settingsStore.put(SettingsStore.Keys.SESSION_KEY, sessionKey);
                     settingsStore.put(SettingsStore.Keys.CLIENT_ID, newClientId);
 
-<<<<<<< HEAD
                     // Do a disconnect then connect
                     Map<String, Object> params = new HashMap<String, Object>();
                     params.put("clientId", oldClientId);
@@ -530,23 +528,9 @@
                 } else {
                     signalsConnectFuture = null;
                     // just the same clientId
-=======
-                    signalsConnectFuture = executeSignalsConnect(newClientId, sessionKey);
->>>>>>> 289ef64b
                 }
             } else {
                 settingsStore.put(SettingsStore.Keys.CLIENT_ID, newClientId);
-
-                // lets do a signals connect!
-                Map<String, Object> params = new HashMap<String, Object>();
-                params.put("clientId", newClientId);
-                params.put("sessions", sessionKey);
-
-                Presence presence = signalProvider.getPresence();
-
-                if (presence != null) {
-                    params.put("category", presence.getCategory());
-                }
 
                 signalsConnectFuture = executeSignalsConnect(connectionHandle, newClientId, sessionKey);
             }
@@ -661,10 +645,8 @@
             params.put("sessions", sessionKey);
             params.put("clientId", clientId);
 
-            Presence presence = signalProvider.getPresence();
-
-            if (presence != null) {
-                params.put("category", presence.getCategory());
+            if (signalProvider.getPresence() != null){
+                params.put("category", signalProvider.getPresence().getCategory());
             }
 
             // it's important that this future is synchronous (no executor)
