package com.zipwhip.api;

import com.zipwhip.api.dto.*;
import com.zipwhip.api.response.BooleanServerResponse;
import com.zipwhip.api.response.ServerResponse;
import com.zipwhip.api.response.StringServerResponse;
import com.zipwhip.api.settings.SettingsStore;
import com.zipwhip.api.signals.SignalProvider;
import com.zipwhip.concurrent.ObservableFuture;
import com.zipwhip.important.ImportantTaskExecutor;
import com.zipwhip.signals2.presence.Presence;
import com.zipwhip.signals2.presence.UserAgentCategory;
import com.zipwhip.util.CollectionUtil;
import com.zipwhip.util.StringUtil;
import com.zipwhip.util.UrlUtil;
import org.slf4j.Logger;
import org.slf4j.LoggerFactory;

import java.io.File;
import java.util.*;
import java.util.concurrent.Executor;

/**
 * Date: Jul 17, 2009 Time: 7:25:37 PM
 * <p/>
 * This provides an Object Oriented way to access the Zipwhip API. It uses a
 * Connection internally for low-level Zipwhip access. This class does not
 * manage your authentication, the Connection abstracts this away from
 * the "Zipwhip" class.
 */
public class DefaultZipwhipClient extends ClientZipwhipNetworkSupport implements ZipwhipClient {

    private static final Logger LOGGER = LoggerFactory.getLogger(DefaultZipwhipClient.class);

    /**
     * Create a new DefaultZipwhipClient with out a {@code SignalProvider}
     *
     * @param connection The connection to Zipwhip API
     */
    public DefaultZipwhipClient(ApiConnection connection) {
        this(null, null, null, connection, null);
    }

    /**
     * Create a new DefaultZipwhipClient.
     *
     * @param connection     The connection to Zipwhip API
     * @param signalProvider The connection client for Zipwhip SignalServer.
<<<<<<< HEAD
     * @param executor The executor that's used for asynchronous event processing (including ApiConnection.send() and signalProvider.onXXXXX()).
=======
     * @param executor       The executor that's used for aynchronous event processing (including ApiConnection.send() and signalProvider.onXXXXX()).
>>>>>>> 49ace4de
     */
    public DefaultZipwhipClient(SettingsStore store, Executor executor, ImportantTaskExecutor importantTaskExecutor, ApiConnection connection, SignalProvider signalProvider) {
        super(store, executor, importantTaskExecutor, connection, signalProvider);
    }

    @Override
    public List<MessageToken> sendMessage(Address address, String body) throws Exception {
        return sendMessage(Arrays.asList(address.toString()), body, null, null);
    }

    @Override
    public List<MessageToken> sendMessage(Address address, String body, String fromName) throws Exception {
        return sendMessage(Arrays.asList(address.toString()), body, fromName, null);
    }

    @Override
    public List<MessageToken> sendMessage(String address, String body) throws Exception {
        return sendMessage(Arrays.asList(address), body);
    }

    @Override
    public List<MessageToken> sendMessage(Message message) throws Exception {
        return sendMessage(Arrays.asList(message.getAddress()), message.getBody(), message.getFromName(), message.getAdvertisement());
    }

    @Override
    public List<MessageToken> sendMessage(Collection<String> address, String body) throws Exception {
        return sendMessage(address, body, null, null);
    }

    @Override
    public List<MessageToken> sendMessage(Collection<String> address, String body, String fromName) throws Exception {
        return sendMessage(address, body, fromName, null);
    }

    @Override
    public List<MessageToken> sendMessage(Collection<String> addresses, String body, String fromName, String advertisement) throws Exception {
        final Map<String, Object> params = new HashMap<String, Object>();

        params.put("contacts", addresses);
        params.put("body", body);
        params.put("fromName", fromName);
        params.put("fromAddress", "0");
        params.put("advertisement", advertisement);

        return responseParser.parseMessageTokens(executeSync(MESSAGE_SEND, params));
    }

    @Override
    public List<MessageToken> sendMessage(String address, String body, String fromName, String advertisement) throws Exception {
        return sendMessage(Arrays.asList(address), body, fromName, advertisement);
    }

    @Override
    public List<MessageToken> sendMessage(String address, String body, int fromAddress) throws Exception {

        final Map<String, Object> params = new HashMap<String, Object>();

        params.put("contacts", address);
        params.put("body", body);
        params.put("fromAddress", fromAddress);

        return responseParser.parseMessageTokens(executeSync(MESSAGE_SEND, params));
    }

    @Override
    public List<MessageToken> sendMessage(Collection<String> addresses, String body, List<String> urls) throws Exception {

        final Map<String, Object> params = new HashMap<String, Object>();

        params.put("contacts", addresses);
        params.put("body", body);
        params.put("fromAddress", "0");
        params.put("attachment", urls);

        return responseParser.parseMessageTokens(executeSync(MESSAGE_SEND, params));
    }

    @Deprecated
    @Override
    public Message getMessage(String uuid) throws Exception {

        final Map<String, Object> params = new HashMap<String, Object>();
        params.put("uuid", uuid);

        return responseParser.parseMessage(executeSync(MESSAGE_GET, params));
    }

    @Override
    public Message getMessage(Long id) throws Exception {

        final Map<String, Object> params = new HashMap<String, Object>();
        params.put("id", id);

        return responseParser.parseMessage(executeSync(MESSAGE_GET, params));
    }

    @Override
    public List<Device> listDevices() throws Exception {
        return responseParser.parseDevices(executeSync(DEVICE_LIST, new HashMap<String, Object>()));
    }

    @Override
    public List<Conversation> listConversations() throws Exception {
        return responseParser.parseConversations(executeSync(CONVERSATION_LIST, new HashMap<String, Object>()));
    }

    @Override
    public List<Conversation> listConversations(int limit) throws Exception {
        final Map<String, Object> params = new HashMap<String, Object>();
        params.put("limit", Integer.toString(limit));
        return responseParser.parseConversations(executeSync(CONVERSATION_LIST, params));
    }

    @Override
    public List<Conversation> listConversations(int start, int limit) throws Exception {
        final Map<String, Object> params = new HashMap<String, Object>();
        params.put("start", Integer.toString(start));
        params.put("limit", Integer.toString(limit));
        return responseParser.parseConversations(executeSync(CONVERSATION_LIST, params));
    }

    @Override
    public List<Contact> listContacts() throws Exception {
        return responseParser.parseContacts(executeSync(CONTACT_LIST, new HashMap<String, Object>()));
    }

    @Override
    public List<Contact> listContacts(int start, int limit) throws Exception {
        HashMap<String, Object> params = new HashMap<String, Object>();
        params.put("start", Integer.toString(start));
        params.put("limit", Integer.toString(limit));
        return responseParser.parseContacts(executeSync(CONTACT_LIST, params));
    }

    @Override
    public boolean readConversation(String fingerprint) throws Exception {
        if (StringUtil.isNullOrEmpty(fingerprint)) {
            return false;
        }

        final Map<String, Object> params = new HashMap<String, Object>();
        params.put("fingerprint", fingerprint);

        return success(executeSync(CONVERSATION_READ, params));
    }

    @Override
    public boolean deleteConversation(String fingerprint) throws Exception {
        if (StringUtil.isNullOrEmpty(fingerprint)) {
            return false;
        }

        final Map<String, Object> params = new HashMap<String, Object>();
        params.put("fingerprint", fingerprint);

        return success(executeSync(CONVERSATION_DELETE, params));
    }

    @Override
    public boolean deleteContact(long contactId) throws Exception {
        if (contactId <= 0) {
            return false;
        }

        final Map<String, Object> params = new HashMap<String, Object>();
        params.put("contact", Long.toString(contactId));

        return success(executeSync(CONTACT_DELETE, params));
    }

    @Override
    public List<Message> listMessagesByFingerprint(String fingerprint) throws Exception {

        if (StringUtil.isNullOrEmpty(fingerprint)) {
            throw new Exception("Attempting to call listMessagesByFingerprint with a null or empty fingerprint.");
        }

        final Map<String, Object> params = new HashMap<String, Object>();
        params.put("fingerprint", fingerprint);

        return responseParser.parseMessagesFromConversation(executeSync(CONVERSATION_GET, params));
    }

    @Override
    public List<Message> listMessagesByFingerprint(String fingerprint, int limit) throws Exception {
        if (StringUtil.isNullOrEmpty(fingerprint)) {
            throw new Exception("Attempting to call listMessagesByFingerprint with a null or empty fingerprint.");
        } else if (limit <= 0) {
            throw new Exception("Attempting to call listMessagesByFingerprint with a zero or negative limit value.");
        }

        final Map<String, Object> params = new HashMap<String, Object>();
        params.put("fingerprint", fingerprint);
        params.put("limit", Integer.toString(limit));

        return responseParser.parseMessagesFromConversation(executeSync(CONVERSATION_GET, params));
    }


    @Override
    public List<Message> listMessagesByFingerprint(String fingerprint, int start, int limit) throws Exception {
        if (StringUtil.isNullOrEmpty(fingerprint)) {
            throw new Exception("Attempting to call listMessagesByFingerprint with a null or empty fingerprint.");
        } else if (start < 0) {
            throw new Exception("Attempting to call listMessagesByFingerprint with a negative start value.");
        } else if (limit <= 0) {
            throw new Exception("Attempting to call listMessagesByFingerprint with a zero or negative limit value.");
        }

        final Map<String, Object> params = new HashMap<String, Object>();
        params.put("fingerprint", fingerprint);
        params.put("start", Integer.toString(start));
        params.put("limit", Integer.toString(limit));

        return responseParser.parseMessagesFromConversation(executeSync(CONVERSATION_GET, params));
    }

    @Override
    public List<Message> listMessages() throws Exception {
        return responseParser.parseMessages(executeSync(MESSAGE_LIST, new HashMap<String, Object>()));
    }

    @Override
    public List<Message> listMessages(int limit) throws Exception {
        final Map<String, Object> params = new HashMap<String, Object>();
        params.put("limit", Integer.toString(limit));

        return responseParser.parseMessages(executeSync(MESSAGE_LIST, params));
    }

    @Override
    public List<Message> listMessages(int start, int limit) throws Exception {
        final Map<String, Object> params = new HashMap<String, Object>();
        params.put("limit", Integer.toString(limit));
        params.put("start", Integer.toString(start));

        return responseParser.parseMessages(executeSync(MESSAGE_LIST, params));
    }

    @Deprecated
    @Override
    public boolean messageRead(List<String> uuids) throws Exception {

        if (CollectionUtil.isNullOrEmpty(uuids)) {
            return false;
        }

        final Map<String, Object> params = new HashMap<String, Object>();
        params.put("uuid", uuids);

        return success(executeSync(MESSAGE_READ, params));
    }

    @Override
    public boolean readMessage(List<Long> ids) throws Exception {

        if (CollectionUtil.isNullOrEmpty(ids)) {
            return false;
        }

        final Map<String, Object> params = new HashMap<String, Object>();
        params.put("message", ids);

        return success(executeSync(MESSAGE_READ, params));
    }

    @Deprecated
    @Override
    public boolean messageDelete(List<String> uuids) throws Exception {

        if (CollectionUtil.isNullOrEmpty(uuids)) {
            return false;
        }

        final Map<String, Object> params = new HashMap<String, Object>();
        params.put("uuids", uuids);

        return success(executeSync(MESSAGE_DELETE, params));
    }

    @Override
    public boolean deleteMessage(List<Long> ids) throws Exception {

        if (CollectionUtil.isNullOrEmpty(ids)) {
            return false;
        }

        final Map<String, Object> params = new HashMap<String, Object>();
        params.put("message", ids);

        return success(executeSync(MESSAGE_DELETE, params));
    }

    @Override
    public Contact getContact(long id) throws Exception {

        final Map<String, Object> params = new HashMap<String, Object>();

        params.put("id", Long.toString(id));

        return responseParser.parseContact(executeSync(CONTACT_GET, params));
    }

    @Override
    public Contact getContact(String mobileNumber) throws Exception {
        final Map<String, Object> params = new HashMap<String, Object>();

        params.put("mobileNumber", mobileNumber);

        return responseParser.parseContact(executeSync(CONTACT_GET, params));
    }

    @Override
    public List<Presence> getPresence(UserAgentCategory category) throws Exception {
        // TODO:!
        return null;  //To change body of implemented methods use File | Settings | File Templates.
    }

    @Override
    public void sendSignal(String scope, String channel, String event, String payload) throws Exception {

        final Map<String, Object> params = new HashMap<String, Object>();

        // is this a device signal or a session signal?
        params.put("scope", scope);
        // what happened? was something created? destroyed? changed?
        params.put("event", event);
        // what is the data you need sent to the browser
        params.put("payload", payload);
        // what URI would you like the browser to fire on? Make sure you have browser code that is subscribing to it.
        params.put("channel", channel);
        // send the 3rd party signal.

        executeSync(SIGNAL_SEND, params);
    }

    @Override
    public void sendSignalsVerification(String clientId) throws Exception {

        final Map<String, Object> params = new HashMap<String, Object>();
        params.put("clientId", clientId);

        executeSync(SIGNALS_VERIFY, params);
    }

    @Override
    public Contact addMember(String groupAddress, String contactAddress) throws Exception {
        return addMember(groupAddress, contactAddress, null, null, null, null);
    }

    @Override
    public Contact addMember(String groupAddress, String contactAddress, String firstName, String lastName, String phoneKey, String notes) throws Exception {

        final Map<String, Object> params = new HashMap<String, Object>();

        params.put("firstName", firstName);
        params.put("lastName", lastName);
        params.put("phoneKey", phoneKey);
        params.put("notes", notes);
        params.put("group", groupAddress);
        params.put("mobileNumber", new Address(contactAddress).getAuthority());

        ServerResponse serverResponse = executeSync(GROUP_ADD_MEMBER, params);

        return responseParser.parseContact(serverResponse);

    }

    @Override
    public void carbonEnable(boolean enabled, Integer versionCode) throws Exception {

        final Map<String, Object> params = new HashMap<String, Object>();
        params.put("enabled", enabled);

        if (versionCode != null) {
            params.put("version", versionCode.toString());
        }

        executeSync(CARBON_ENABLE, params);

    }

    @Override
    public Boolean carbonEnabled(boolean enabled, Integer versionCode) throws Exception {

        final Map<String, Object> params = new HashMap<String, Object>();

        params.put("enabled", enabled);

        if (versionCode != null) {
            params.put("version", versionCode.toString());
        }

        ServerResponse response = executeSync(CARBON_ENABLED, params);

        if (response instanceof BooleanServerResponse) {
            BooleanServerResponse booleanServerResponse = (BooleanServerResponse) response;

            return booleanServerResponse.getResponse();

        } else {
            throw new Exception("Unrecognized server response for carbon enabled");
        }

    }

    @Override
    public void carbonRegister(String registrationId) throws Exception {
        final Map<String, Object> params = new HashMap<String, Object>();

        if (!StringUtil.isNullOrEmpty(registrationId)) {
            params.put("registrationId", registrationId);
        }

        ServerResponse response = executeSync(CARBON_REGISTER, params);
//        ServerResponse response = executeSync(CARBON_V2_REGISTER, params);

        checkAndThrowError(response);
    }

    @Override
    public void carbonStats(int totalPhoneMessages) throws Exception {
        final Map<String, Object> params = new HashMap<String, Object>();

        params.put("messageCount", totalPhoneMessages);

        executeSync(CARBON_STATS, params);
    }

    @Override
    public boolean acceptedTCs() throws Exception {
        ServerResponse response = executeSync(CARBON_ACCEPTED_TCS, null);

        if (response instanceof BooleanServerResponse) {
            BooleanServerResponse booleanServerResponse = (BooleanServerResponse) response;

            return booleanServerResponse.getResponse();

        } else {
            throw new Exception("Unrecognized server response for carbon enabled");
        }
    }

    @Override
    public String sessionChallenge(String mobileNumber, String portal) throws Exception {

        final Map<String, Object> params = new HashMap<String, Object>();

        params.put("mobileNumber", mobileNumber);
        params.put("portal", portal);

        ServerResponse response = executeSync(CHALLENGE_REQUEST, params, false);

        if (response instanceof StringServerResponse) {
            StringServerResponse stringServerResponse = (StringServerResponse) response;
            return stringServerResponse.response;
        } else {
            throw new Exception("Unrecognized server response for challenge request");
        }
    }


    @Override
    public String sessionChallengeConfirm(String clientId, String securityToken, String portal, String arguments, String userAgent) throws Exception {

        final Map<String, Object> params = new HashMap<String, Object>();

        params.put("clientId", clientId);
        params.put("securityToken", securityToken);
        params.put("portal", portal);
        params.put("arguments", arguments);
        params.put("userAgent", userAgent);

        ServerResponse response = executeSync(CHALLENGE_CONFIRM, params, false);

        if (response instanceof StringServerResponse) {
            StringServerResponse stringServerResponse = (StringServerResponse) response;
            return stringServerResponse.response;
        } else {
            throw new Exception("Unrecognized server response for challenge confirm");
        }

    }

    @Override
    public boolean userUnenroll(String packageName) throws Exception {
        final Map<String, Object> params = new HashMap<String, Object>();

        params.put("package", packageName);

        return success(executeSync(USER_UNENROLL, params));

    }

    @Override
    public void saveContact(String address, String firstName, String lastName, String phoneKey) throws Exception {
        saveContact(address, firstName, lastName, phoneKey, null);
    }

    @Override
    public Contact saveGroup() throws Exception {
        return saveGroup(null, null);
    }

    @Override
    public Contact saveUser(Contact contact) throws Exception {

        final Map<String, Object> params = new HashMap<String, Object>();

        params.put("email", contact.getEmail());
        params.put("firstName", contact.getFirstName());
        params.put("lastName", contact.getLastName());
        params.put("phoneKey", contact.getPhone());

        ServerResponse serverResponse = executeSync(USER_SAVE, params);

        return responseParser.parseContact(serverResponse);
    }

    @Override
    public void saveUser(String firstName, String lastName, String email, String phoneKey, String location, String notes) throws Exception {

        final Map<String, Object> params = new HashMap<String, Object>();

        params.put("email", email);
        params.put("firstName", firstName);
        params.put("lastName", lastName);
        params.put("phoneKey", phoneKey);
        params.put("notes", notes);
        params.put("loc", location);

        executeSync(USER_SAVE, params);
    }

    @Override
    public User getUser() throws Exception {
        final Map<String, Object> params = new HashMap<String, Object>();

        return responseParser.parseUser(executeSync(USER_GET, params));
    }

    @Override
    public Contact saveGroup(String type, String advertisement) throws Exception {

        final Map<String, Object> params = new HashMap<String, Object>();

        if (type == null) {
            type = "Group";
        }
        if (!type.startsWith("Group")) {
            type = "Group";
        }

        params.put("type", type);

        if (advertisement != null) {
            params.put("advertisement", advertisement);
        }

        return responseParser.parseContact(executeSync(GROUP_SAVE, params));
    }

    @Override
    public Group getGroup(final String address) throws Exception {
        final Map<String, Object> params = new HashMap<String, Object>();
        params.put("address", address);

        return responseParser.parseGroup(executeSync(GROUP_GET, params));
    }

    @Override
    public void saveContact(String address, String firstName, String lastName, String phoneKey, String notes) throws Exception {

        final Map<String, Object> params = new HashMap<String, Object>();

        params.put("address", address);
        params.put("firstName", firstName);
        params.put("lastName", lastName);
        params.put("phoneKey", phoneKey);
        if (notes != null) {
            params.put("notes", notes);
        }

        // happens async
        executeSync(CONTACT_SAVE, params);
    }

    @Override
    public void saveContact(String address, String firstName, String lastName, String phoneKey, String notes, String location, String email) throws Exception {

        final Map<String, Object> params = new HashMap<String, Object>();

        params.put("address", address);
        params.put("firstName", firstName);
        params.put("lastName", lastName);
        params.put("phoneKey", phoneKey);
        if (notes != null) {
            params.put("notes", notes);
        }

        if (location != null) {
            params.put("loc", location);
        }

        if (email != null) {
            params.put("email", email);
        }

        // happens async
        executeSync(CONTACT_SAVE, params);
    }

    @Override
    public String getFaceName(String mobileNumber) throws Exception {

        final Map<String, Object> params = new HashMap<String, Object>();
        params.put("mobileNumber", mobileNumber);

        return responseParser.parseFaceName(executeSync(FACE_NAME, params, false));
    }

    @Override
    public Map<String, String> getFaceName(Collection<String> phoneNumbers) throws Exception {
        if (CollectionUtil.isNullOrEmpty(phoneNumbers)) {
            return null;
        }

        if (phoneNumbers.size() > 100) {
            throw new IllegalArgumentException("phoneNumbers size should be <= 100");
        }

        final String phoneNumbersParam = UrlUtil.collectionToString(phoneNumbers, ',');
        if (StringUtil.isNullOrEmpty(phoneNumbersParam)) return null;

        final Map<String, Object> params = new HashMap<String, Object>();
        params.put("mobileNumbers", phoneNumbersParam);

        return responseParser.parseFaceNames(executeSync(FACE_NAMES, params, false));
    }

    @Override
    public byte[] getGroupImage(final String address, final int size) throws Exception {
        if (StringUtil.isNullOrEmpty(address)) return null;

        final Map<String, Object> params = new HashMap<String, Object>();
        params.put("address", address);
        if (size > 0) params.put("size", size);
        params.put("time", System.currentTimeMillis());//Do not cache

        ObservableFuture<byte[]> binaryResponseFuture = executeAsyncBinaryResponse(GROUP_IMAGE, params, true);

        // Block and wait...
        binaryResponseFuture.awaitUninterruptibly();
        return binaryResponseFuture.getResult();
    }

    @Override
    public byte[] getFaceImage(String mobileNumber, boolean thumbnail) throws Exception {

        final Map<String, Object> params = new HashMap<String, Object>();
        params.put("mobileNumber", mobileNumber);
        params.put("thumbnail", thumbnail);

        ObservableFuture<byte[]> binaryResponseFuture = executeAsyncBinaryResponse(FACE_IMAGE, params, false);

        // Block and wait...
        binaryResponseFuture.awaitUninterruptibly();
        return binaryResponseFuture.getResult();
    }

    @Override
    public byte[] getFaceImage(String mobileNumber, int size) throws Exception {

        final Map<String, Object> params = new HashMap<String, Object>();
        params.put("mobileNumber", mobileNumber);
        params.put("size", size);
        params.put("thumbnail", true);

        ObservableFuture<byte[]> binaryResponseFuture = executeAsyncBinaryResponse(FACE_IMAGE, params, false);

        // Block and wait...
        binaryResponseFuture.awaitUninterruptibly();
        return binaryResponseFuture.getResult();
    }

    @Override
    public Map<String, Boolean> hasFaceImage(Collection<String> phoneNumbers) throws Exception {
        if (CollectionUtil.isNullOrEmpty(phoneNumbers)) {
            return null;
        }

        if (phoneNumbers.size() > 100) {
            throw new IllegalArgumentException("phoneNumbers size should be <= 100");
        }

        final String phoneNumbersParam = UrlUtil.collectionToString(phoneNumbers, ',');
        if (StringUtil.isNullOrEmpty(phoneNumbersParam)) return null;

        final Map<String, Object> params = new HashMap<String, Object>();
        params.put("mobileNumbers", phoneNumbersParam);

        return responseParser.parseFaceImages(executeSync(FACE_IMAGES, params));
    }

    @Override
    public List<MessageAttachment> listAttachments(Long messageId) throws Exception {

        if (messageId == null || messageId <= 0) {
            throw new Exception("Missing required parameter: messageId.");
        }

        final Map<String, Object> params = new HashMap<String, Object>();
        params.put("messageId", messageId);

        return responseParser.parseAttachments(executeSync(ATTACHMENT_LIST, params));
    }

    @Override
    public byte[] getHostedContent(String storageKey) throws Exception {

        if (StringUtil.isNullOrEmpty(storageKey)) {
            throw new Exception("Missing required parameter: storageKey");
        }

        final Map<String, Object> params = new HashMap<String, Object>();
        params.put("storageKey", storageKey);

        ObservableFuture<byte[]> binaryResponseFuture = executeAsyncBinaryResponse(HOSTED_CONTENT_GET, params, false);

        // Block and wait...
        binaryResponseFuture.awaitUninterruptibly();
        return binaryResponseFuture.getResult();
    }

    @Override
    public Map<String, String> saveHostedContent(List<File> files) throws Exception {

        if (CollectionUtil.isNullOrEmpty(files)) {
            throw new Exception("At least one file required.");
        }

        return responseParser.parseHostedContentSave(executeSync(HOSTED_CONTENT_SAVE, null, files));
    }

    @Override
    public TinyUrl reserveTinyUrl() throws Exception {
        return responseParser.parseTinyUrl(executeSync(TINY_URL_RESERVE, null));
    }

    @Override
    public boolean saveTinyUrl(String key, String mimeType, File file) throws Exception {
        if (StringUtil.isNullOrEmpty(key)) {
            throw new IllegalArgumentException("A storage key is required to save.");
        }

        if (file == null) {
            throw new IllegalArgumentException("A File is required to save.");
        }

        final Map<String, Object> params = new HashMap<String, Object>();
        params.put("key", key);

        if (StringUtil.exists(mimeType)) {
            params.put("mimeType", mimeType);
        }

        ServerResponse response = executeSync(TINY_URL_SAVE, params, Collections.singletonList(file));

        return response.isSuccess();
    }

    @Override
    protected void onDestroy() {

    }
}<|MERGE_RESOLUTION|>--- conflicted
+++ resolved
@@ -46,11 +46,7 @@
      *
      * @param connection     The connection to Zipwhip API
      * @param signalProvider The connection client for Zipwhip SignalServer.
-<<<<<<< HEAD
      * @param executor The executor that's used for asynchronous event processing (including ApiConnection.send() and signalProvider.onXXXXX()).
-=======
-     * @param executor       The executor that's used for aynchronous event processing (including ApiConnection.send() and signalProvider.onXXXXX()).
->>>>>>> 49ace4de
      */
     public DefaultZipwhipClient(SettingsStore store, Executor executor, ImportantTaskExecutor importantTaskExecutor, ApiConnection connection, SignalProvider signalProvider) {
         super(store, executor, importantTaskExecutor, connection, signalProvider);
