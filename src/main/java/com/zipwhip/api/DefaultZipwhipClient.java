--- conflicted
+++ resolved
@@ -1,1605 +1,829 @@
-<<<<<<< HEAD
-package com.zipwhip.api;
-
-import com.zipwhip.api.dto.*;
-import com.zipwhip.api.exception.NotAuthenticatedException;
-import com.zipwhip.api.response.BooleanServerResponse;
-import com.zipwhip.api.response.ServerResponse;
-import com.zipwhip.api.response.StringServerResponse;
-import com.zipwhip.api.settings.SettingsStore;
-import com.zipwhip.api.signals.*;
-import com.zipwhip.concurrent.ObservableFuture;
-import com.zipwhip.events.Observer;
-import com.zipwhip.signals.presence.Presence;
-import com.zipwhip.signals.presence.PresenceCategory;
-import com.zipwhip.signals.presence.ProductLine;
-import com.zipwhip.util.CollectionUtil;
-import com.zipwhip.util.StringUtil;
-
-import java.util.*;
-import java.util.concurrent.*;
-
-/**
- * Date: Jul 17, 2009 Time: 7:25:37 PM
- * <p/>
- * This provides an Object Oriented way to access the Zipwhip API. It uses a
- * Connection internally for low-level Zipwhip access. This class does not
- * manage your authentication, the Connection abstracts this away from
- * the "Zipwhip" class.
- */
-public class DefaultZipwhipClient extends ClientZipwhipNetworkSupport implements ZipwhipClient {
-
-    @Override
-    public User getUser() throws Exception {
-        final Map<String, Object> params = new HashMap<String, Object>();
-
-        return responseParser.parseUser(executeSync(USER_GET, params));
-    }
-
-    /**
-     * Create a new DefaultZipwhipClient.
-     *
-     * @param connection     The connection to Zipwhip API
-     * @param signalProvider The connection client for Zipwhip SignalServer.
-     */
-    public DefaultZipwhipClient(ApiConnection connection, SignalProvider signalProvider) {
-
-        super(connection, signalProvider);
-
-        // Start listening to provider events that interest us
-        initSignalProviderEvents();
-    }
-
-    private void initSignalProviderEvents() {
-
-        signalProvider.onNewClientIdReceived(new Observer<String>() {
-            @Override
-            public void notify(Object sender, String clientId) {
-
-                if (StringUtil.isNullOrEmpty(clientId)) {
-                    LOGGER.warn("Received CONNECT without clientId");
-                    return;
-                }
-
-                if (StringUtil.isNullOrEmpty(connection.getSessionKey())) {
-                    settingsStore.put(SettingsStore.Keys.CLIENT_ID, clientId);
-                    return;
-                }
-
-                String managedClientId = settingsStore.get(SettingsStore.Keys.CLIENT_ID);
-
-                if (StringUtil.exists(managedClientId)) {
-
-                    // clientId changed, unsubscribe the old one, and sub the new one
-                    if (!managedClientId.equals(clientId)) {
-
-                        settingsStore.clear();
-
-                        settingsStore.put(SettingsStore.Keys.CLIENT_ID, clientId);
-
-                        // Do a disconnect then connect
-                        Map<String, Object> params = new HashMap<String, Object>();
-                        params.put("clientId", clientId);
-                        params.put("sessions", connection.getSessionKey());
-
-                        try {
-                            executeSync(SIGNALS_DISCONNECT, params);
-
-                            executeSync(SIGNALS_CONNECT, params);
-
-                        } catch (Exception e) {
-                            LOGGER.error("Error calling signals/connect", e);
-                        }
-                    }
-                } else {
-
-                    settingsStore.put(SettingsStore.Keys.CLIENT_ID, clientId);
-
-                    // lets do a signals connect!
-                    Map<String, Object> params = new HashMap<String, Object>();
-                    params.put("clientId", clientId);
-                    params.put("sessions", connection.getSessionKey());
-
-                    try {
-
-                        executeSync(SIGNALS_CONNECT, params);
-
-                    } catch (Exception e) {
-
-                        LOGGER.error("Error calling signals/connect", e);
-                    }
-                }
-            }
-        });
-
-        signalProvider.onVersionChanged(new Observer<VersionMapEntry>() {
-            @Override
-            public void notify(Object sender, VersionMapEntry item) {
-                versionsStore.set(item.getKey(), item.getValue());
-            }
-        });
-
-    }
-
-    @Override
-    public Future<Boolean> connect() throws Exception {
-        return connect(null);
-    }
-
-    @Override
-    public Future<Boolean> connect(Presence presence) throws Exception {
-
-        // we need to determine if we're authenticated enough
-        if (!connection.isConnected() || !connection.isAuthenticated()) {
-            throw new NotAuthenticatedException("The connection cannot operate at this time");
-        }
-
-        String managedClientId = settingsStore.get(SettingsStore.Keys.CLIENT_ID);
-
-        // If the clientId has changed we need to invalidate the settings data
-        if (StringUtil.isNullOrEmpty(managedClientId) || (StringUtil.exists(signalProvider.getClientId()) && !managedClientId.equals(signalProvider.getClientId()))) {
-
-            LOGGER.debug("ClientId has changed, resetting client id in settings store");
-
-            //settingsStore.clear();
-            if (signalProvider!=null && signalProvider.getClientId() != null) {
-                settingsStore.put(SettingsStore.Keys.CLIENT_ID, signalProvider.getClientId());
-            }
-        }
-
-        // If the sessionKey has changed we need to invalidate the settings data
-        if (StringUtil.exists(connection.getSessionKey()) && !connection.getSessionKey().equals(settingsStore.get(SettingsStore.Keys.SESSION_KEY))) {
-
-            LOGGER.debug("New or changed sessionKey, resetting session key in settings store");
-
-            //settingsStore.clear();
-            settingsStore.put(SettingsStore.Keys.SESSION_KEY, connection.getSessionKey());
-        }
-
-        // Will NOT block until you're connected it's asynchronous
-        return signalProvider.connect(settingsStore.get(SettingsStore.Keys.CLIENT_ID), versionsStore.get(), presence);
-    }
-
-    @Override
-    public Future<Void> disconnect() throws Exception {
-
-        if (!connection.isConnected()) {
-            throw new Exception("The connection is not connected!");
-        }
-
-        return signalProvider.disconnect();
-    }
-
-    @Override
-    public List<MessageToken> sendMessage(Address address, String body) throws Exception {
-        return sendMessage(Arrays.asList(address.toString()), body, null, null);
-    }
-
-    @Override
-    public List<MessageToken> sendMessage(Address address, String body, String fromName) throws Exception {
-        return sendMessage(Arrays.asList(address.toString()), body, fromName, null);
-    }
-
-    @Override
-    public List<MessageToken> sendMessage(String address, String body) throws Exception {
-        return sendMessage(Arrays.asList(address), body);
-    }
-
-    @Override
-    public List<MessageToken> sendMessage(Message message) throws Exception {
-        return sendMessage(Arrays.asList(message.getAddress()), message.getBody(), message.getFromName(), message.getAdvertisement());
-    }
-
-    @Override
-    public List<MessageToken> sendMessage(Collection<String> address, String body) throws Exception {
-        return sendMessage(address, body, null, null);
-    }
-
-    @Override
-    public List<MessageToken> sendMessage(Collection<String> address, String body, String fromName) throws Exception {
-        return sendMessage(address, body, fromName, null);
-    }
-
-    @Override
-    public List<MessageToken> sendMessage(Collection<String> addresses, String body, String fromName, String advertisement) throws Exception {
-
-        final Map<String, Object> params = new HashMap<String, Object>();
-
-        params.put("contacts", addresses);
-        params.put("body", body);
-        params.put("fromName", fromName);
-        params.put("fromAddress", "0");
-        params.put("advertisement", advertisement);
-
-        return responseParser.parseMessageTokens(executeSync(MESSAGE_SEND, params));
-    }
-
-    @Override
-    public List<MessageToken> sendMessage(String address, String body, String fromName, String advertisement) throws Exception {
-        return sendMessage(Arrays.asList(address), body, fromName, advertisement);
-    }
-
-    @Deprecated
-    @Override
-    public Message getMessage(String uuid) throws Exception {
-
-        final Map<String, Object> params = new HashMap<String, Object>();
-        params.put("uuid", uuid);
-
-        return responseParser.parseMessage(executeSync(MESSAGE_GET, params));
-    }
-
-    @Override
-    public Message getMessage(Long id) throws Exception {
-
-        final Map<String, Object> params = new HashMap<String, Object>();
-        params.put("id", id);
-
-        return responseParser.parseMessage(executeSync(MESSAGE_GET, params));
-    }
-
-    @Override
-    public List<Device> listDevices() throws Exception {
-        return responseParser.parseDevices(executeSync(DEVICE_LIST, new HashMap<String, Object>()));
-    }
-
-    @Override
-    public List<Conversation> listConversations() throws Exception {
-        return responseParser.parseConversations(executeSync(CONVERSATION_LIST, new HashMap<String, Object>()));
-    }
-
-    @Override
-    public List<Conversation> listConversations(int limit) throws Exception {
-        final Map<String, Object> params = new HashMap<String, Object>();
-        params.put("limit", Integer.toString(limit));
-        return responseParser.parseConversations(executeSync(CONVERSATION_LIST, params));
-    }
-
-    @Override
-    public List<Conversation> listConversations(int start, int limit) throws Exception {
-        final Map<String, Object> params = new HashMap<String, Object>();
-        params.put("start", Integer.toString(start));
-        params.put("limit", Integer.toString(limit));
-        return responseParser.parseConversations(executeSync(CONVERSATION_LIST, params));
-    }
-
-    @Override
-    public List<Contact> listContacts() throws Exception {
-        return responseParser.parseContacts(executeSync(CONTACT_LIST, new HashMap<String, Object>()));
-    }
-
-    @Override
-    public boolean readConversation(String fingerprint) throws Exception {
-        if (StringUtil.isNullOrEmpty(fingerprint)) {
-            return false;
-        }
-
-        final Map<String, Object> params = new HashMap<String, Object>();
-        params.put("fingerprint", fingerprint);
-
-        return success(executeSync(CONVERSATION_READ, params));
-    }
-
-    @Override
-    public boolean deleteConversation(String fingerprint) throws Exception {
-        if (StringUtil.isNullOrEmpty(fingerprint)) {
-            return false;
-        }
-
-        final Map<String, Object> params = new HashMap<String, Object>();
-        params.put("fingerprint", fingerprint);
-
-        return success(executeSync(CONVERSATION_DELETE, params));
-    }
-
-    @Override
-    public boolean deleteContact(long contactId) throws Exception {
-        if (contactId <= 0){
-            return false;
-        }
-
-        final Map<String, Object> params = new HashMap<String, Object>();
-        params.put("contact", Long.toString(contactId));
-
-        return success(executeSync(CONTACT_DELETE, params));
-    }
-
-    @Override
-    public List<Message> listMessagesByFingerprint(String fingerprint) throws Exception {
-
-        if (StringUtil.isNullOrEmpty(fingerprint)){
-            throw new Exception("Attempting to call listMessagesByFingerprint with a null or empty fingerprint.");
-        }
-
-        final Map<String, Object> params = new HashMap<String, Object>();
-        params.put("fingerprint", fingerprint);
-
-        return responseParser.parseMessagesFromConversation(executeSync(CONVERSATION_GET, params));
-    }
-
-
-    @Override
-    public List<Message> listMessagesByFingerprint(String fingerprint, int limit) throws Exception {
-        if (StringUtil.isNullOrEmpty(fingerprint)){
-            throw new Exception("Attempting to call listMessagesByFingerprint with a null or empty fingerprint.");
-        } else if (limit <= 0) {
-            throw new Exception("Attempting to call listMessagesByFingerprint with a zero or negative limit value.");
-        }
-
-        final Map<String, Object> params = new HashMap<String, Object>();
-        params.put("fingerprint", fingerprint);
-        params.put("limit", Integer.toString(limit));
-
-        return responseParser.parseMessagesFromConversation(executeSync(CONVERSATION_GET, params));
-    }
-
-    @Override
-    public List<Message> listMessagesByFingerprint(String fingerprint, int start, int limit) throws Exception {
-        if (StringUtil.isNullOrEmpty(fingerprint)){
-            throw new Exception("Attempting to call listMessagesByFingerprint with a null or empty fingerprint.");
-        } else if (start < 0){
-            throw new Exception("Attempting to call listMessagesByFingerprint with a negative start value.");
-        } else if (limit <= 0) {
-            throw new Exception("Attempting to call listMessagesByFingerprint with a zero or negative limit value.");
-        }
-
-        final Map<String, Object> params = new HashMap<String, Object>();
-        params.put("fingerprint", fingerprint);
-        params.put("start", Integer.toString(start));
-        params.put("limit", Integer.toString(limit));
-
-        return responseParser.parseMessagesFromConversation(executeSync(CONVERSATION_GET, params));
-    }
-
-    @Override
-    public List<Message> listMessages() throws Exception {
-        return responseParser.parseMessages(executeSync(MESSAGE_LIST, new HashMap<String, Object>()));
-    }
-
-    @Override
-    public List<Message> listMessages(int limit) throws Exception {
-        final Map<String, Object> params = new HashMap<String, Object>();
-        params.put("limit", Integer.toString(limit));
-
-        return responseParser.parseMessages(executeSync(MESSAGE_LIST, params));
-    }
-
-    @Deprecated
-    @Override
-    public boolean messageRead(List<String> uuids) throws Exception {
-
-        if (CollectionUtil.isNullOrEmpty(uuids)) {
-            return false;
-        }
-
-        final Map<String, Object> params = new HashMap<String, Object>();
-        params.put("uuid", uuids);
-
-        return success(executeSync(MESSAGE_READ, params));
-    }
-
-    @Override
-    public boolean readMessage(List<Long> ids) throws Exception {
-
-        if (CollectionUtil.isNullOrEmpty(ids)) {
-            return false;
-        }
-
-        final Map<String, Object> params = new HashMap<String, Object>();
-        params.put("message", ids);
-
-        return success(executeSync(MESSAGE_READ, params));
-    }
-
-    @Deprecated
-    @Override
-    public boolean messageDelete(List<String> uuids) throws Exception {
-
-        if (CollectionUtil.isNullOrEmpty(uuids)) {
-            return false;
-        }
-
-        final Map<String, Object> params = new HashMap<String, Object>();
-        params.put("uuids", uuids);
-
-        return success(executeSync(MESSAGE_DELETE, params));
-    }
-
-    @Override
-    public boolean deleteMessage(List<Long> ids) throws Exception {
-
-        if (CollectionUtil.isNullOrEmpty(ids)) {
-            return false;
-        }
-
-        final Map<String, Object> params = new HashMap<String, Object>();
-        params.put("message", ids);
-
-        return success(executeSync(MESSAGE_DELETE, params));
-    }
-
-    @Deprecated
-    @Override
-    public MessageStatus getMessageStatus(String uuid) throws Exception {
-
-        Message message = getMessage(uuid);
-
-        if (message == null) {
-            return null;
-        }
-
-        return new MessageStatus(message);
-    }
-
-    @Override
-    public MessageStatus getMessageStatus(Long id) throws Exception {
-
-        Message message = getMessage(id);
-
-        if (message == null) {
-            return null;
-        }
-
-        return new MessageStatus(message);
-    }
-
-    @Override
-    public Contact getContact(long id) throws Exception {
-
-        final Map<String, Object> params = new HashMap<String, Object>();
-
-        params.put("id", Long.toString(id));
-
-        return responseParser.parseContact(executeSync(CONTACT_GET, params));
-    }
-
-    @Override
-    public Contact getContact(String mobileNumber) throws Exception {
-
-        final Map<String, Object> params = new HashMap<String, Object>();
-
-        params.put("mobileNumber", mobileNumber);
-
-        return responseParser.parseContact(executeSync(CONTACT_GET, params));
-    }
-
-
-
-    @Override
-    public List<Presence> getPresence(PresenceCategory category) throws Exception {
-
-        Map<String, Object> params = new HashMap<String, Object>();
-
-        if (!category.equals(PresenceCategory.NONE)) {
-            params.put("category", category.toString());
-        }
-
-        return responseParser.parsePresence(executeSync(PRESENCE_GET, params));
-    }
-
-    @Override
-    public void sendSignal(String scope, String channel, String event, String payload) throws Exception {
-
-        final Map<String, Object> params = new HashMap<String, Object>();
-
-        // is this a device signal or a session signal?
-        params.put("scope", scope);
-        // what happened? was something created? destroyed? changed?
-        params.put("event", event);
-        // what is the data you need sent to the browser
-        params.put("payload", payload);
-        // what URI would you like the browser to fire on? Make sure you have browser code that is subscribing to it.
-        params.put("channel", channel);
-        // send the 3rd party signal.
-
-        executeSync(SIGNAL_SEND, params);
-    }
-
-    @Override
-    public void sendSignalsVerification(String clientId) throws Exception {
-
-        final Map<String, Object> params = new HashMap<String, Object>();
-        params.put("clientId", clientId);
-
-        executeSync(SIGNALS_VERIFY, params);
-    }
-
-    @Override
-    public Contact addMember(String groupAddress, String contactAddress) throws Exception {
-        return addMember(groupAddress, contactAddress, null, null, null, null);
-    }
-
-    @Override
-    public Contact addMember(String groupAddress, String contactAddress, String firstName, String lastName, String phoneKey, String notes) throws Exception {
-
-        final Map<String, Object> params = new HashMap<String, Object>();
-
-        params.put("firstName", firstName);
-        params.put("lastName", lastName);
-        params.put("phoneKey", phoneKey);
-        params.put("notes", notes);
-        params.put("group", groupAddress);
-        params.put("mobileNumber", new Address(contactAddress).getAuthority());
-
-        ServerResponse serverResponse = executeSync(GROUP_ADD_MEMBER, params);
-
-        return responseParser.parseContact(serverResponse);
-
-    }
-
-    @Override
-    public void carbonEnable(boolean enabled, Integer versionCode) throws Exception {
-
-        final Map<String, Object> params = new HashMap<String, Object>();
-        params.put("enabled", enabled);
-
-        if(versionCode != null) {
-            params.put("version", versionCode.toString());
-        }
-
-        executeSync(CARBON_ENABLE, params);
-
-    }
-
-    @Override
-    public Boolean carbonEnabled(boolean enabled, Integer versionCode) throws Exception {
-
-        final Map<String, Object> params = new HashMap<String, Object>();
-
-        params.put("enabled", enabled);
-
-        if(versionCode != null) {
-            params.put("version", versionCode.toString());
-        }
-
-        ServerResponse response = executeSync(CARBON_ENABLED, params);
-
-        if (response instanceof BooleanServerResponse) {
-            BooleanServerResponse booleanServerResponse = (BooleanServerResponse) response;
-
-            return booleanServerResponse.getResponse();
-
-        } else {
-            throw new Exception("Unrecognized server response for carbon enabled");
-        }
-
-    }
-
-    @Override
-    public Boolean carbonRegister(String registrationId) throws Exception {
-        final Map<String, Object> params = new HashMap<String, Object>();
-
-        if(!StringUtil.isNullOrEmpty(registrationId)) {
-            params.put("registrationId", registrationId);
-        }
-
-        return success(executeSync(CARBON_REGISTER, params));
-
-    }
-
-    @Override
-    public void carbonStats(int totalPhoneMessages) throws Exception {
-        final Map<String, Object> params = new HashMap<String, Object>();
-
-        params.put("messageCount", totalPhoneMessages);
-
-        executeSync(CARBON_STATS, params);
-    }
-
-
-    @Override
-    public String sessionChallenge(String mobileNumber, String portal) throws Exception {
-
-        final Map<String, Object> params = new HashMap<String, Object>();
-
-        params.put("mobileNumber", mobileNumber);
-        params.put("portal", portal);
-
-        ServerResponse response = executeSync(CHALLENGE_REQUEST, params, false);
-
-        if (response instanceof StringServerResponse) {
-            StringServerResponse stringServerResponse = (StringServerResponse) response;
-            return stringServerResponse.response;
-        } else {
-            throw new Exception("Unrecognized server response for challenge request");
-        }
-
-    }
-
-    @Override
-    public String sessionChallengeConfirm(String clientId, String securityToken, String arguments, String userAgent) throws Exception {
-
-        final Map<String, Object> params = new HashMap<String, Object>();
-
-        params.put("clientId", clientId);
-        params.put("securityToken", securityToken);
-        params.put("arguments", arguments);
-        params.put("userAgent", userAgent);
-
-        ServerResponse response = executeSync(CHALLENGE_CONFIRM, params, false);
-
-        if (response instanceof StringServerResponse) {
-            StringServerResponse stringServerResponse = (StringServerResponse) response;
-            return stringServerResponse.response;
-        } else {
-            throw new Exception("Unrecognized server response for challenge confirm");
-        }
-
-    }
-
-    @Override
-    public boolean userUnenroll(String packageName) throws Exception {
-        final Map<String, Object> params = new HashMap<String, Object>();
-
-        params.put("package", packageName);
-
-        return success(executeSync(USER_UNENROLL, params));
-
-    }
-
-    @Override
-    public void addSignalObserver(Observer<List<Signal>> observer) {
-        getSignalProvider().onSignalReceived(observer);
-    }
-
-    @Override
-    public void addSignalsConnectionObserver(Observer<Boolean> observer) {
-        getSignalProvider().onConnectionChanged(observer);
-    }
-
-    @Override
-    public void saveContact(String address, String firstName, String lastName, String phoneKey) throws Exception {
-        saveContact(address, firstName, lastName, phoneKey, null);
-    }
-
-    @Override
-    public Contact saveGroup() throws Exception {
-        return saveGroup(null, null);
-    }
-
-    @Override
-    public Contact saveUser(Contact contact) throws Exception {
-
-        final Map<String, Object> params = new HashMap<String, Object>();
-
-        params.put("email", contact.getEmail());
-        params.put("firstName", contact.getFirstName());
-        params.put("lastName", contact.getLastName());
-        params.put("phoneKey", contact.getPhone());
-
-        ServerResponse serverResponse = executeSync(USER_SAVE, params);
-
-        return responseParser.parseContact(serverResponse);
-    }
-
-    @Override
-    public void saveUser(String firstName, String lastName, String email, String phoneKey, String location, String notes) throws Exception {
-
-        final Map<String, Object> params = new HashMap<String, Object>();
-
-        params.put("email", email);
-        params.put("firstName", firstName);
-        params.put("lastName", lastName);
-        params.put("phoneKey", phoneKey);
-        params.put("notes", notes);
-        params.put("loc", location);
-
-        executeSync(USER_SAVE, params);
-    }
-
-    @Override
-    public Contact saveGroup(String type, String advertisement) throws Exception {
-
-        final Map<String, Object> params = new HashMap<String, Object>();
-
-        if (type == null) {
-            type = "Group";
-        }
-        if (!type.startsWith("Group")) {
-            type = "Group";
-        }
-
-        params.put("type", type);
-
-        if (advertisement != null) {
-            params.put("advertisement", advertisement);
-        }
-
-        return responseParser.parseContact(executeSync(GROUP_SAVE, params));
-    }
-
-    @Override
-    public void saveContact(String address, String firstName, String lastName, String phoneKey, String notes) throws Exception {
-
-        final Map<String, Object> params = new HashMap<String, Object>();
-
-        params.put("address", address);
-        params.put("firstName", firstName);
-        params.put("lastName", lastName);
-        params.put("phoneKey", phoneKey);
-        if (notes != null) {
-            params.put("notes", notes);
-        }
-
-        // happens async
-        executeSync(CONTACT_SAVE, params);
-    }
-
-    @Override
-    public void saveContact(String address, String firstName, String lastName, String phoneKey, String notes, String location, String email) throws Exception {
-
-        final Map<String, Object> params = new HashMap<String, Object>();
-
-        params.put("address", address);
-        params.put("firstName", firstName);
-        params.put("lastName", lastName);
-        params.put("phoneKey", phoneKey);
-        if (notes != null) {
-            params.put("notes", notes);
-        }
-
-        if (location != null){
-            params.put("loc", location);
-        }
-
-        if (email != null){
-            params.put("email", email);
-        }
-
-        // happens async
-        executeSync(CONTACT_SAVE, params);
-    }
-
-    @Override
-    public String getFaceName(String mobileNumber) throws Exception {
-
-        final Map<String, Object> params = new HashMap<String, Object>();
-        params.put("mobileNumber", mobileNumber);
-
-        return responseParser.parseFaceName(executeSync(FACE_NAME, params, false));
-    }
-
-    @Override
-    public byte[] getFaceImage(String mobileNumber, boolean thumbnail) throws Exception {
-
-        final Map<String, Object> params = new HashMap<String, Object>();
-        params.put("mobileNumber", mobileNumber);
-        params.put("thumbnail", thumbnail);
-
-        ObservableFuture<byte[]> binaryResponseFuture = executeAsyncBinaryResponse(FACE_IMAGE, params, false);
-
-        // Block and wait...
-        binaryResponseFuture.awaitUninterruptibly();
-        return binaryResponseFuture.getResult();
-    }
-
-    @Override
-    public byte[] getFaceImage(String mobileNumber, int size) throws Exception {
-
-        final Map<String, Object> params = new HashMap<String, Object>();
-        params.put("mobileNumber", mobileNumber);
-        params.put("size", size);
-        params.put("thumbnail", true);
-
-        ObservableFuture<byte[]> binaryResponseFuture = executeAsyncBinaryResponse(FACE_IMAGE, params, false);
-
-        // Block and wait...
-        binaryResponseFuture.awaitUninterruptibly();
-        return binaryResponseFuture.getResult();
-    }
-
-    @Override
-    public void recordMetricsEvent(ProductLine product, String mobileNumber, String event, String payload) throws Exception {
-
-        if (product == null || StringUtil.isNullOrEmpty(mobileNumber) || StringUtil.isNullOrEmpty(event)) {
-            throw new Exception("Missing required parameter.");
-        }
-
-        final Map<String, Object> params = new HashMap<String, Object>();
-
-        params.put("product", product.toString());
-        params.put("mobileNumber", mobileNumber);
-        params.put("event", event);
-
-        if (StringUtil.exists(payload)) {
-            params.put("payload", payload);
-        }
-
-        executeSync(METRICS_EVENT, params);
-    }
-
-    @Override
-    protected void onDestroy() {
-
-    }
-
-}
-=======
-package com.zipwhip.api;
-
-import com.zipwhip.api.dto.*;
-import com.zipwhip.api.exception.NotAuthenticatedException;
-import com.zipwhip.api.response.BooleanServerResponse;
-import com.zipwhip.api.response.ServerResponse;
-import com.zipwhip.api.response.StringServerResponse;
-import com.zipwhip.api.settings.SettingsStore;
-import com.zipwhip.api.signals.*;
-import com.zipwhip.concurrent.ObservableFuture;
-import com.zipwhip.events.Observer;
-import com.zipwhip.signals.presence.Presence;
-import com.zipwhip.signals.presence.PresenceCategory;
-import com.zipwhip.signals.presence.ProductLine;
-import com.zipwhip.util.CollectionUtil;
-import com.zipwhip.util.StringUtil;
-
-import java.util.*;
-import java.util.concurrent.*;
-
-/**
- * Date: Jul 17, 2009 Time: 7:25:37 PM
- * <p/>
- * This provides an Object Oriented way to access the Zipwhip API. It uses a
- * Connection internally for low-level Zipwhip access. This class does not
- * manage your authentication, the Connection abstracts this away from
- * the "Zipwhip" class.
- */
-public class DefaultZipwhipClient extends ClientZipwhipNetworkSupport implements ZipwhipClient {
-
-    /**
-     * Create a new DefaultZipwhipClient.
-     *
-     * @param connection     The connection to Zipwhip API
-     * @param signalProvider The connection client for Zipwhip SignalServer.
-     */
-    public DefaultZipwhipClient(ApiConnection connection, SignalProvider signalProvider) {
-
-        super(connection, signalProvider);
-
-        // Start listening to provider events that interest us
-        initSignalProviderEvents();
-    }
-
-    private void initSignalProviderEvents() {
-
-        signalProvider.onNewClientIdReceived(new Observer<String>() {
-            @Override
-            public void notify(Object sender, String clientId) {
-
-                if (StringUtil.isNullOrEmpty(clientId)) {
-                    LOGGER.warn("Received CONNECT without clientId");
-                    return;
-                }
-
-                if (StringUtil.isNullOrEmpty(connection.getSessionKey())) {
-                    settingsStore.put(SettingsStore.Keys.CLIENT_ID, clientId);
-                    return;
-                }
-
-                String managedClientId = settingsStore.get(SettingsStore.Keys.CLIENT_ID);
-
-                if (StringUtil.exists(managedClientId)) {
-
-                    // clientId changed, unsubscribe the old one, and sub the new one
-                    if (!managedClientId.equals(clientId)) {
-
-                        settingsStore.clear();
-
-                        settingsStore.put(SettingsStore.Keys.CLIENT_ID, clientId);
-
-                        // Do a disconnect then connect
-                        Map<String, Object> params = new HashMap<String, Object>();
-                        params.put("clientId", clientId);
-                        params.put("sessions", connection.getSessionKey());
-
-                        try {
-                            executeSync(SIGNALS_DISCONNECT, params);
-
-                            executeSync(SIGNALS_CONNECT, params);
-
-                        } catch (Exception e) {
-                            LOGGER.error("Error calling signals/connect", e);
-                        }
-                    }
-                } else {
-
-                    settingsStore.put(SettingsStore.Keys.CLIENT_ID, clientId);
-
-                    // lets do a signals connect!
-                    Map<String, Object> params = new HashMap<String, Object>();
-                    params.put("clientId", clientId);
-                    params.put("sessions", connection.getSessionKey());
-
-                    try {
-
-                        executeSync(SIGNALS_CONNECT, params);
-
-                    } catch (Exception e) {
-
-                        LOGGER.error("Error calling signals/connect", e);
-                    }
-                }
-            }
-        });
-
-        signalProvider.onVersionChanged(new Observer<VersionMapEntry>() {
-            @Override
-            public void notify(Object sender, VersionMapEntry item) {
-                versionsStore.set(item.getKey(), item.getValue());
-            }
-        });
-
-    }
-
-    @Override
-    public Future<Boolean> connect() throws Exception {
-        return connect(null);
-    }
-
-    @Override
-    public Future<Boolean> connect(Presence presence) throws Exception {
-
-        // we need to determine if we're authenticated enough
-        if (!connection.isConnected() || !connection.isAuthenticated()) {
-            throw new NotAuthenticatedException("The connection cannot operate at this time");
-        }
-
-        String managedClientId = settingsStore.get(SettingsStore.Keys.CLIENT_ID);
-
-        // If the clientId has changed we need to invalidate the settings data
-        if (StringUtil.isNullOrEmpty(managedClientId) || (StringUtil.exists(signalProvider.getClientId()) && !managedClientId.equals(signalProvider.getClientId()))) {
-
-            LOGGER.debug("ClientId has changed, resetting client id in settings store");
-
-            settingsStore.clear();
-
-            if (signalProvider!=null && signalProvider.getClientId() != null) {
-                settingsStore.put(SettingsStore.Keys.CLIENT_ID, signalProvider.getClientId());
-            }
-        }
-
-        // If the sessionKey has changed we need to invalidate the settings data
-        if (StringUtil.exists(connection.getSessionKey()) && !connection.getSessionKey().equals(settingsStore.get(SettingsStore.Keys.SESSION_KEY))) {
-
-            LOGGER.debug("New or changed sessionKey, resetting session key in settings store");
-
-            settingsStore.clear();
-
-            settingsStore.put(SettingsStore.Keys.SESSION_KEY, connection.getSessionKey());
-        }
-
-        // Will NOT block until you're connected it's asynchronous
-        return signalProvider.connect(settingsStore.get(SettingsStore.Keys.CLIENT_ID), versionsStore.get(), presence);
-    }
-
-    @Override
-    public Future<Void> disconnect() throws Exception {
-
-        if (!connection.isConnected()) {
-            throw new Exception("The connection is not connected!");
-        }
-
-        return signalProvider.disconnect();
-    }
-
-    @Override
-    public List<MessageToken> sendMessage(Address address, String body) throws Exception {
-        return sendMessage(Arrays.asList(address.toString()), body, null, null);
-    }
-
-    @Override
-    public List<MessageToken> sendMessage(Address address, String body, String fromName) throws Exception {
-        return sendMessage(Arrays.asList(address.toString()), body, fromName, null);
-    }
-
-    @Override
-    public List<MessageToken> sendMessage(String address, String body) throws Exception {
-        return sendMessage(Arrays.asList(address), body);
-    }
-
-    @Override
-    public List<MessageToken> sendMessage(Message message) throws Exception {
-        return sendMessage(Arrays.asList(message.getAddress()), message.getBody(), message.getFromName(), message.getAdvertisement());
-    }
-
-    @Override
-    public List<MessageToken> sendMessage(Collection<String> address, String body) throws Exception {
-        return sendMessage(address, body, null, null);
-    }
-
-    @Override
-    public List<MessageToken> sendMessage(Collection<String> address, String body, String fromName) throws Exception {
-        return sendMessage(address, body, fromName, null);
-    }
-
-    @Override
-    public List<MessageToken> sendMessage(Collection<String> addresses, String body, String fromName, String advertisement) throws Exception {
-
-        final Map<String, Object> params = new HashMap<String, Object>();
-
-        params.put("contacts", addresses);
-        params.put("body", body);
-        params.put("fromName", fromName);
-        params.put("fromAddress", "0");
-        params.put("advertisement", advertisement);
-
-        return responseParser.parseMessageTokens(executeSync(MESSAGE_SEND, params));
-    }
-
-    @Override
-    public List<MessageToken> sendMessage(String address, String body, String fromName, String advertisement) throws Exception {
-        return sendMessage(Arrays.asList(address), body, fromName, advertisement);
-    }
-
-    @Override
-    public List<MessageToken> sendMessage(String address, String body, int fromAddress) throws Exception {
-
-        final Map<String, Object> params = new HashMap<String, Object>();
-
-        params.put("contacts", address);
-        params.put("body", body);
-        params.put("fromAddress", fromAddress);
-
-        return responseParser.parseMessageTokens(executeSync(MESSAGE_SEND, params));
-    }
-
-    @Deprecated
-    @Override
-    public Message getMessage(String uuid) throws Exception {
-
-        final Map<String, Object> params = new HashMap<String, Object>();
-        params.put("uuid", uuid);
-
-        return responseParser.parseMessage(executeSync(MESSAGE_GET, params));
-    }
-
-    @Override
-    public Message getMessage(Long id) throws Exception {
-
-        final Map<String, Object> params = new HashMap<String, Object>();
-        params.put("id", id);
-
-        return responseParser.parseMessage(executeSync(MESSAGE_GET, params));
-    }
-
-    @Override
-    public List<Device> listDevices() throws Exception {
-        return responseParser.parseDevices(executeSync(DEVICE_LIST, new HashMap<String, Object>()));
-    }
-
-    @Override
-    public List<Conversation> listConversations() throws Exception {
-        return responseParser.parseConversations(executeSync(CONVERSATION_LIST, new HashMap<String, Object>()));
-    }
-
-    @Override
-    public List<Conversation> listConversations(int limit) throws Exception {
-        final Map<String, Object> params = new HashMap<String, Object>();
-        params.put("limit", Integer.toString(limit));
-        return responseParser.parseConversations(executeSync(CONVERSATION_LIST, params));
-    }
-
-    @Override
-    public List<Conversation> listConversations(int start, int limit) throws Exception {
-        final Map<String, Object> params = new HashMap<String, Object>();
-        params.put("start", Integer.toString(start));
-        params.put("limit", Integer.toString(limit));
-        return responseParser.parseConversations(executeSync(CONVERSATION_LIST, params));
-    }
-
-    @Override
-    public List<Contact> listContacts() throws Exception {
-        return responseParser.parseContacts(executeSync(CONTACT_LIST, new HashMap<String, Object>()));
-    }
-
-    @Override
-    public boolean readConversation(String fingerprint) throws Exception {
-        if (StringUtil.isNullOrEmpty(fingerprint)) {
-            return false;
-        }
-
-        final Map<String, Object> params = new HashMap<String, Object>();
-        params.put("fingerprint", fingerprint);
-
-        return success(executeSync(CONVERSATION_READ, params));
-    }
-
-    @Override
-    public boolean deleteConversation(String fingerprint) throws Exception {
-        if (StringUtil.isNullOrEmpty(fingerprint)) {
-            return false;
-        }
-
-        final Map<String, Object> params = new HashMap<String, Object>();
-        params.put("fingerprint", fingerprint);
-
-        return success(executeSync(CONVERSATION_DELETE, params));
-    }
-
-    @Override
-    public boolean deleteContact(long contactId) throws Exception {
-        if (contactId <= 0){
-            return false;
-        }
-
-        final Map<String, Object> params = new HashMap<String, Object>();
-        params.put("contact", Long.toString(contactId));
-
-        return success(executeSync(CONTACT_DELETE, params));
-    }
-
-    @Override
-    public List<Message> listMessagesByFingerprint(String fingerprint) throws Exception {
-
-        if (StringUtil.isNullOrEmpty(fingerprint)){
-            throw new Exception("Attempting to call listMessagesByFingerprint with a null or empty fingerprint.");
-        }
-
-        final Map<String, Object> params = new HashMap<String, Object>();
-        params.put("fingerprint", fingerprint);
-
-        return responseParser.parseMessagesFromConversation(executeSync(CONVERSATION_GET, params));
-    }
-
-
-    @Override
-    public List<Message> listMessagesByFingerprint(String fingerprint, int limit) throws Exception {
-        if (StringUtil.isNullOrEmpty(fingerprint)){
-            throw new Exception("Attempting to call listMessagesByFingerprint with a null or empty fingerprint.");
-        }
-
-        final Map<String, Object> params = new HashMap<String, Object>();
-        params.put("fingerprint", fingerprint);
-        params.put("limit", Integer.toString(limit));
-
-        return responseParser.parseMessagesFromConversation(executeSync(CONVERSATION_GET, params));
-    }
-
-    @Override
-    public List<Message> listMessages() throws Exception {
-        return responseParser.parseMessages(executeSync(MESSAGE_LIST, new HashMap<String, Object>()));
-    }
-
-    @Override
-    public List<Message> listMessages(int limit) throws Exception {
-        final Map<String, Object> params = new HashMap<String, Object>();
-        params.put("limit", Integer.toString(limit));
-        
-        return responseParser.parseMessages(executeSync(MESSAGE_LIST, params));
-    }
-
-    @Deprecated
-    @Override
-    public boolean messageRead(List<String> uuids) throws Exception {
-
-        if (CollectionUtil.isNullOrEmpty(uuids)) {
-            return false;
-        }
-
-        final Map<String, Object> params = new HashMap<String, Object>();
-        params.put("uuid", uuids);
-
-        return success(executeSync(MESSAGE_READ, params));
-    }
-
-    @Override
-    public boolean readMessage(List<Long> ids) throws Exception {
-
-        if (CollectionUtil.isNullOrEmpty(ids)) {
-            return false;
-        }
-
-        final Map<String, Object> params = new HashMap<String, Object>();
-        params.put("message", ids);
-
-        return success(executeSync(MESSAGE_READ, params));
-    }
-
-    @Deprecated
-    @Override
-    public boolean messageDelete(List<String> uuids) throws Exception {
-
-        if (CollectionUtil.isNullOrEmpty(uuids)) {
-            return false;
-        }
-
-        final Map<String, Object> params = new HashMap<String, Object>();
-        params.put("uuids", uuids);
-
-        return success(executeSync(MESSAGE_DELETE, params));
-    }
-
-    @Override
-    public boolean deleteMessage(List<Long> ids) throws Exception {
-
-        if (CollectionUtil.isNullOrEmpty(ids)) {
-            return false;
-        }
-
-        final Map<String, Object> params = new HashMap<String, Object>();
-        params.put("message", ids);
-
-        return success(executeSync(MESSAGE_DELETE, params));
-    }
-
-    @Deprecated
-    @Override
-    public MessageStatus getMessageStatus(String uuid) throws Exception {
-
-        Message message = getMessage(uuid);
-
-        if (message == null) {
-            return null;
-        }
-
-        return new MessageStatus(message);
-    }
-
-    @Override
-    public MessageStatus getMessageStatus(Long id) throws Exception {
-
-        Message message = getMessage(id);
-
-        if (message == null) {
-            return null;
-        }
-
-        return new MessageStatus(message);
-    }
-
-    @Override
-    public Contact getContact(long id) throws Exception {
-
-        final Map<String, Object> params = new HashMap<String, Object>();
-
-        params.put("id", Long.toString(id));
-
-        return responseParser.parseContact(executeSync(CONTACT_GET, params));
-    }
-
-    @Override
-    public Contact getContact(String mobileNumber) throws Exception {
-
-        final Map<String, Object> params = new HashMap<String, Object>();
-
-        params.put("mobileNumber", mobileNumber);
-
-        return responseParser.parseContact(executeSync(CONTACT_GET, params));
-    }
-
-
-
-    @Override
-    public List<Presence> getPresence(PresenceCategory category) throws Exception {
-
-        Map<String, Object> params = new HashMap<String, Object>();
-
-        if (!category.equals(PresenceCategory.NONE)) {
-            params.put("category", category.toString());
-        }
-
-        return responseParser.parsePresence(executeSync(PRESENCE_GET, params));
-    }
-
-    @Override
-    public void sendSignal(String scope, String channel, String event, String payload) throws Exception {
-
-        final Map<String, Object> params = new HashMap<String, Object>();
-
-        // is this a device signal or a session signal?
-        params.put("scope", scope);
-        // what happened? was something created? destroyed? changed?
-        params.put("event", event);
-        // what is the data you need sent to the browser
-        params.put("payload", payload);
-        // what URI would you like the browser to fire on? Make sure you have browser code that is subscribing to it.
-        params.put("channel", channel);
-        // send the 3rd party signal.
-
-        executeSync(SIGNAL_SEND, params);
-    }
-
-    @Override
-    public void sendSignalsVerification(String clientId) throws Exception {
-
-        final Map<String, Object> params = new HashMap<String, Object>();
-        params.put("clientId", clientId);
-
-        executeSync(SIGNALS_VERIFY, params);
-    }
-
-    @Override
-    public Contact addMember(String groupAddress, String contactAddress) throws Exception {
-        return addMember(groupAddress, contactAddress, null, null, null, null);
-    }
-
-    @Override
-    public Contact addMember(String groupAddress, String contactAddress, String firstName, String lastName, String phoneKey, String notes) throws Exception {
-
-        final Map<String, Object> params = new HashMap<String, Object>();
-
-        params.put("firstName", firstName);
-        params.put("lastName", lastName);
-        params.put("phoneKey", phoneKey);
-        params.put("notes", notes);
-        params.put("group", groupAddress);
-        params.put("mobileNumber", new Address(contactAddress).getAuthority());
-
-        ServerResponse serverResponse = executeSync(GROUP_ADD_MEMBER, params);
-
-        return responseParser.parseContact(serverResponse);
-
-    }
-
-    @Override
-    public void carbonEnable(boolean enabled, Integer versionCode) throws Exception {
-
-        final Map<String, Object> params = new HashMap<String, Object>();
-        params.put("enabled", enabled);
-
-        if(versionCode != null) {
-            params.put("version", versionCode.toString());
-        }
-
-        executeSync(CARBON_ENABLE, params);
-
-    }
-
-    @Override
-    public Boolean carbonEnabled(boolean enabled, Integer versionCode) throws Exception {
-
-        final Map<String, Object> params = new HashMap<String, Object>();
-
-        params.put("enabled", enabled);
-
-        if(versionCode != null) {
-            params.put("version", versionCode.toString());
-        }
-
-        ServerResponse response = executeSync(CARBON_ENABLED, params);
-
-        if (response instanceof BooleanServerResponse) {
-            BooleanServerResponse booleanServerResponse = (BooleanServerResponse) response;
-
-            return booleanServerResponse.getResponse();
-
-        } else {
-            throw new Exception("Unrecognized server response for carbon enabled");
-        }
-
-    }
-
-    @Override
-    public Boolean carbonRegister(String registrationId) throws Exception {
-        final Map<String, Object> params = new HashMap<String, Object>();
-
-        if(!StringUtil.isNullOrEmpty(registrationId)) {
-            params.put("registrationId", registrationId);
-        }
-
-        return success(executeSync(CARBON_REGISTER, params));
-
-    }
-
-    @Override
-    public void carbonStats(int totalPhoneMessages) throws Exception {
-        final Map<String, Object> params = new HashMap<String, Object>();
-
-        params.put("messageCount", totalPhoneMessages);
-
-        executeSync(CARBON_STATS, params);
-    }
-
-
-    @Override
-    public String sessionChallenge(String mobileNumber, String portal) throws Exception {
-
-        final Map<String, Object> params = new HashMap<String, Object>();
-
-        params.put("mobileNumber", mobileNumber);
-        params.put("portal", portal);
-
-        ServerResponse response = executeSync(CHALLENGE_REQUEST, params, false);
-
-        if (response instanceof StringServerResponse) {
-            StringServerResponse stringServerResponse = (StringServerResponse) response;
-            return stringServerResponse.response;
-        } else {
-            throw new Exception("Unrecognized server response for challenge request");
-        }
-
-    }
-
-    @Override
-    public String sessionChallengeConfirm(String clientId, String securityToken, String arguments, String userAgent) throws Exception {
-
-        final Map<String, Object> params = new HashMap<String, Object>();
-
-        params.put("clientId", clientId);
-        params.put("securityToken", securityToken);
-        params.put("arguments", arguments);
-        params.put("userAgent", userAgent);
-
-        ServerResponse response = executeSync(CHALLENGE_CONFIRM, params, false);
-
-        if (response instanceof StringServerResponse) {
-            StringServerResponse stringServerResponse = (StringServerResponse) response;
-            return stringServerResponse.response;
-        } else {
-            throw new Exception("Unrecognized server response for challenge confirm");
-        }
-
-    }
-
-    @Override
-    public boolean userUnenroll(String packageName) throws Exception {
-        final Map<String, Object> params = new HashMap<String, Object>();
-
-        params.put("package", packageName);
-
-        return success(executeSync(USER_UNENROLL, params));
-
-    }
-
-    @Override
-    public void addSignalObserver(Observer<List<Signal>> observer) {
-        getSignalProvider().onSignalReceived(observer);
-    }
-
-    @Override
-    public void addSignalsConnectionObserver(Observer<Boolean> observer) {
-        getSignalProvider().onConnectionChanged(observer);
-    }
-
-    @Override
-    public void saveContact(String address, String firstName, String lastName, String phoneKey) throws Exception {
-        saveContact(address, firstName, lastName, phoneKey, null);
-    }
-
-    @Override
-    public Contact saveGroup() throws Exception {
-        return saveGroup(null, null);
-    }
-
-    @Override
-    public Contact saveUser(Contact contact) throws Exception {
-
-        final Map<String, Object> params = new HashMap<String, Object>();
-
-        params.put("email", contact.getEmail());
-        params.put("firstName", contact.getFirstName());
-        params.put("lastName", contact.getLastName());
-        params.put("phoneKey", contact.getPhone());
-
-        ServerResponse serverResponse = executeSync(USER_SAVE, params);
-
-        return responseParser.parseContact(serverResponse);
-    }
-
-    @Override
-    public Contact saveGroup(String type, String advertisement) throws Exception {
-
-        final Map<String, Object> params = new HashMap<String, Object>();
-
-        if (type == null) {
-            type = "Group";
-        }
-        if (!type.startsWith("Group")) {
-            type = "Group";
-        }
-
-        params.put("type", type);
-
-        if (advertisement != null) {
-            params.put("advertisement", advertisement);
-        }
-
-        return responseParser.parseContact(executeSync(GROUP_SAVE, params));
-    }
-
-    @Override
-    public void saveContact(String address, String firstName, String lastName, String phoneKey, String notes) throws Exception {
-
-        final Map<String, Object> params = new HashMap<String, Object>();
-
-        params.put("address", address);
-        params.put("firstName", firstName);
-        params.put("lastName", lastName);
-        params.put("phoneKey", phoneKey);
-        if (notes != null) {
-            params.put("notes", notes);
-        }
-
-        // happens async
-        executeSync(CONTACT_SAVE, params);
-    }
-
-    @Override
-    public void saveContact(String address, String firstName, String lastName, String phoneKey, String notes, String location, String email) throws Exception {
-
-        final Map<String, Object> params = new HashMap<String, Object>();
-
-        params.put("address", address);
-        params.put("firstName", firstName);
-        params.put("lastName", lastName);
-        params.put("phoneKey", phoneKey);
-        if (notes != null) {
-            params.put("notes", notes);
-        }
-        
-        if (location != null){
-            params.put("loc", location);
-        }
-        
-        if (email != null){
-            params.put("email", email);
-        }
-
-        // happens async
-        executeSync(CONTACT_SAVE, params);
-    }
-
-    @Override
-    public String getFaceName(String mobileNumber) throws Exception {
-
-        final Map<String, Object> params = new HashMap<String, Object>();
-        params.put("mobileNumber", mobileNumber);
-
-        return responseParser.parseFaceName(executeSync(FACE_NAME, params, false));
-    }
-
-    @Override
-    public byte[] getFaceImage(String mobileNumber, boolean thumbnail) throws Exception {
-
-        final Map<String, Object> params = new HashMap<String, Object>();
-        params.put("mobileNumber", mobileNumber);
-        params.put("thumbnail", thumbnail);
-
-        ObservableFuture<byte[]> binaryResponseFuture = executeAsyncBinaryResponse(FACE_IMAGE, params, false);
-
-        // Block and wait...
-        binaryResponseFuture.awaitUninterruptibly();
-        return binaryResponseFuture.getResult();
-    }
-
-    @Override
-    public byte[] getFaceImage(String mobileNumber, int size) throws Exception {
-
-        final Map<String, Object> params = new HashMap<String, Object>();
-        params.put("mobileNumber", mobileNumber);
-        params.put("size", size);
-        params.put("thumbnail", true);
-
-        ObservableFuture<byte[]> binaryResponseFuture = executeAsyncBinaryResponse(FACE_IMAGE, params, false);
-
-        // Block and wait...
-        binaryResponseFuture.awaitUninterruptibly();
-        return binaryResponseFuture.getResult();
-    }
-
-    @Override
-    public void recordMetricsEvent(ProductLine product, String mobileNumber, String event, String payload) throws Exception {
-
-        if (product == null || StringUtil.isNullOrEmpty(mobileNumber) || StringUtil.isNullOrEmpty(event)) {
-            throw new Exception("Missing required parameter.");
-        }
-
-        final Map<String, Object> params = new HashMap<String, Object>();
-
-        params.put("product", product.toString());
-        params.put("mobileNumber", mobileNumber);
-        params.put("event", event);
-
-        if (StringUtil.exists(payload)) {
-            params.put("payload", payload);
-        }
-
-        executeSync(METRICS_EVENT, params);
-    }
-
-    @Override
-    protected void onDestroy() {
-
-    }
-
-}
->>>>>>> b98871fb
+package com.zipwhip.api;
+
+import com.zipwhip.api.dto.*;
+import com.zipwhip.api.exception.NotAuthenticatedException;
+import com.zipwhip.api.response.BooleanServerResponse;
+import com.zipwhip.api.response.ServerResponse;
+import com.zipwhip.api.response.StringServerResponse;
+import com.zipwhip.api.settings.SettingsStore;
+import com.zipwhip.api.signals.*;
+import com.zipwhip.concurrent.ObservableFuture;
+import com.zipwhip.events.Observer;
+import com.zipwhip.signals.presence.Presence;
+import com.zipwhip.signals.presence.PresenceCategory;
+import com.zipwhip.signals.presence.ProductLine;
+import com.zipwhip.util.CollectionUtil;
+import com.zipwhip.util.StringUtil;
+
+import java.util.*;
+import java.util.concurrent.*;
+
+/**
+ * Date: Jul 17, 2009 Time: 7:25:37 PM
+ * <p/>
+ * This provides an Object Oriented way to access the Zipwhip API. It uses a
+ * Connection internally for low-level Zipwhip access. This class does not
+ * manage your authentication, the Connection abstracts this away from
+ * the "Zipwhip" class.
+ */
+public class DefaultZipwhipClient extends ClientZipwhipNetworkSupport implements ZipwhipClient {
+
+    @Override
+    public User getUser() throws Exception {
+        final Map<String, Object> params = new HashMap<String, Object>();
+
+        return responseParser.parseUser(executeSync(USER_GET, params));
+    }
+
+    /**
+     * Create a new DefaultZipwhipClient.
+     *
+     * @param connection     The connection to Zipwhip API
+     * @param signalProvider The connection client for Zipwhip SignalServer.
+     */
+    public DefaultZipwhipClient(ApiConnection connection, SignalProvider signalProvider) {
+
+        super(connection, signalProvider);
+
+        // Start listening to provider events that interest us
+        initSignalProviderEvents();
+    }
+
+    private void initSignalProviderEvents() {
+
+        signalProvider.onNewClientIdReceived(new Observer<String>() {
+            @Override
+            public void notify(Object sender, String clientId) {
+
+                if (StringUtil.isNullOrEmpty(clientId)) {
+                    LOGGER.warn("Received CONNECT without clientId");
+                    return;
+                }
+
+                if (StringUtil.isNullOrEmpty(connection.getSessionKey())) {
+                    settingsStore.put(SettingsStore.Keys.CLIENT_ID, clientId);
+                    return;
+                }
+
+                String managedClientId = settingsStore.get(SettingsStore.Keys.CLIENT_ID);
+
+                if (StringUtil.exists(managedClientId)) {
+
+                    // clientId changed, unsubscribe the old one, and sub the new one
+                    if (!managedClientId.equals(clientId)) {
+
+                        settingsStore.clear();
+
+                        settingsStore.put(SettingsStore.Keys.CLIENT_ID, clientId);
+
+                        // Do a disconnect then connect
+                        Map<String, Object> params = new HashMap<String, Object>();
+                        params.put("clientId", clientId);
+                        params.put("sessions", connection.getSessionKey());
+
+                        try {
+                            executeSync(SIGNALS_DISCONNECT, params);
+
+                            executeSync(SIGNALS_CONNECT, params);
+
+                        } catch (Exception e) {
+                            LOGGER.error("Error calling signals/connect", e);
+                        }
+                    }
+                } else {
+
+                    settingsStore.put(SettingsStore.Keys.CLIENT_ID, clientId);
+
+                    // lets do a signals connect!
+                    Map<String, Object> params = new HashMap<String, Object>();
+                    params.put("clientId", clientId);
+                    params.put("sessions", connection.getSessionKey());
+
+                    try {
+
+                        executeSync(SIGNALS_CONNECT, params);
+
+                    } catch (Exception e) {
+
+                        LOGGER.error("Error calling signals/connect", e);
+                    }
+                }
+            }
+        });
+
+        signalProvider.onVersionChanged(new Observer<VersionMapEntry>() {
+            @Override
+            public void notify(Object sender, VersionMapEntry item) {
+                versionsStore.set(item.getKey(), item.getValue());
+            }
+        });
+
+    }
+
+    @Override
+    public Future<Boolean> connect() throws Exception {
+        return connect(null);
+    }
+
+    @Override
+    public Future<Boolean> connect(Presence presence) throws Exception {
+
+        // we need to determine if we're authenticated enough
+        if (!connection.isConnected() || !connection.isAuthenticated()) {
+            throw new NotAuthenticatedException("The connection cannot operate at this time");
+        }
+
+        String managedClientId = settingsStore.get(SettingsStore.Keys.CLIENT_ID);
+
+        // If the clientId has changed we need to invalidate the settings data
+        if (StringUtil.isNullOrEmpty(managedClientId) || (StringUtil.exists(signalProvider.getClientId()) && !managedClientId.equals(signalProvider.getClientId()))) {
+
+            LOGGER.debug("ClientId has changed, resetting client id in settings store");
+
+            settingsStore.clear();
+
+            if (signalProvider!=null && signalProvider.getClientId() != null) {
+                settingsStore.put(SettingsStore.Keys.CLIENT_ID, signalProvider.getClientId());
+            }
+        }
+
+        // If the sessionKey has changed we need to invalidate the settings data
+        if (StringUtil.exists(connection.getSessionKey()) && !connection.getSessionKey().equals(settingsStore.get(SettingsStore.Keys.SESSION_KEY))) {
+
+            LOGGER.debug("New or changed sessionKey, resetting session key in settings store");
+
+            settingsStore.clear();
+
+            settingsStore.put(SettingsStore.Keys.SESSION_KEY, connection.getSessionKey());
+        }
+
+        // Will NOT block until you're connected it's asynchronous
+        return signalProvider.connect(settingsStore.get(SettingsStore.Keys.CLIENT_ID), versionsStore.get(), presence);
+    }
+
+    @Override
+    public Future<Void> disconnect() throws Exception {
+
+        if (!connection.isConnected()) {
+            throw new Exception("The connection is not connected!");
+        }
+
+        return signalProvider.disconnect();
+    }
+
+    @Override
+    public List<MessageToken> sendMessage(Address address, String body) throws Exception {
+        return sendMessage(Arrays.asList(address.toString()), body, null, null);
+    }
+
+    @Override
+    public List<MessageToken> sendMessage(Address address, String body, String fromName) throws Exception {
+        return sendMessage(Arrays.asList(address.toString()), body, fromName, null);
+    }
+
+    @Override
+    public List<MessageToken> sendMessage(String address, String body) throws Exception {
+        return sendMessage(Arrays.asList(address), body);
+    }
+
+    @Override
+    public List<MessageToken> sendMessage(Message message) throws Exception {
+        return sendMessage(Arrays.asList(message.getAddress()), message.getBody(), message.getFromName(), message.getAdvertisement());
+    }
+
+    @Override
+    public List<MessageToken> sendMessage(Collection<String> address, String body) throws Exception {
+        return sendMessage(address, body, null, null);
+    }
+
+    @Override
+    public List<MessageToken> sendMessage(Collection<String> address, String body, String fromName) throws Exception {
+        return sendMessage(address, body, fromName, null);
+    }
+
+    @Override
+    public List<MessageToken> sendMessage(Collection<String> addresses, String body, String fromName, String advertisement) throws Exception {
+
+        final Map<String, Object> params = new HashMap<String, Object>();
+
+        params.put("contacts", addresses);
+        params.put("body", body);
+        params.put("fromName", fromName);
+        params.put("fromAddress", "0");
+        params.put("advertisement", advertisement);
+
+        return responseParser.parseMessageTokens(executeSync(MESSAGE_SEND, params));
+    }
+
+    @Override
+    public List<MessageToken> sendMessage(String address, String body, String fromName, String advertisement) throws Exception {
+        return sendMessage(Arrays.asList(address), body, fromName, advertisement);
+    }
+
+    @Override
+    public List<MessageToken> sendMessage(String address, String body, int fromAddress) throws Exception {
+
+        final Map<String, Object> params = new HashMap<String, Object>();
+
+        params.put("contacts", address);
+        params.put("body", body);
+        params.put("fromAddress", fromAddress);
+
+        return responseParser.parseMessageTokens(executeSync(MESSAGE_SEND, params));
+    }
+
+    @Deprecated
+    @Override
+    public Message getMessage(String uuid) throws Exception {
+
+        final Map<String, Object> params = new HashMap<String, Object>();
+        params.put("uuid", uuid);
+
+        return responseParser.parseMessage(executeSync(MESSAGE_GET, params));
+    }
+
+    @Override
+    public Message getMessage(Long id) throws Exception {
+
+        final Map<String, Object> params = new HashMap<String, Object>();
+        params.put("id", id);
+
+        return responseParser.parseMessage(executeSync(MESSAGE_GET, params));
+    }
+
+    @Override
+    public List<Device> listDevices() throws Exception {
+        return responseParser.parseDevices(executeSync(DEVICE_LIST, new HashMap<String, Object>()));
+    }
+
+    @Override
+    public List<Conversation> listConversations() throws Exception {
+        return responseParser.parseConversations(executeSync(CONVERSATION_LIST, new HashMap<String, Object>()));
+    }
+
+    @Override
+    public List<Conversation> listConversations(int limit) throws Exception {
+        final Map<String, Object> params = new HashMap<String, Object>();
+        params.put("limit", Integer.toString(limit));
+        return responseParser.parseConversations(executeSync(CONVERSATION_LIST, params));
+    }
+
+    @Override
+    public List<Conversation> listConversations(int start, int limit) throws Exception {
+        final Map<String, Object> params = new HashMap<String, Object>();
+        params.put("start", Integer.toString(start));
+        params.put("limit", Integer.toString(limit));
+        return responseParser.parseConversations(executeSync(CONVERSATION_LIST, params));
+    }
+
+    @Override
+    public List<Contact> listContacts() throws Exception {
+        return responseParser.parseContacts(executeSync(CONTACT_LIST, new HashMap<String, Object>()));
+    }
+
+    @Override
+    public boolean readConversation(String fingerprint) throws Exception {
+        if (StringUtil.isNullOrEmpty(fingerprint)) {
+            return false;
+        }
+
+        final Map<String, Object> params = new HashMap<String, Object>();
+        params.put("fingerprint", fingerprint);
+
+        return success(executeSync(CONVERSATION_READ, params));
+    }
+
+    @Override
+    public boolean deleteConversation(String fingerprint) throws Exception {
+        if (StringUtil.isNullOrEmpty(fingerprint)) {
+            return false;
+        }
+
+        final Map<String, Object> params = new HashMap<String, Object>();
+        params.put("fingerprint", fingerprint);
+
+        return success(executeSync(CONVERSATION_DELETE, params));
+    }
+
+    @Override
+    public boolean deleteContact(long contactId) throws Exception {
+        if (contactId <= 0){
+            return false;
+        }
+
+        final Map<String, Object> params = new HashMap<String, Object>();
+        params.put("contact", Long.toString(contactId));
+
+        return success(executeSync(CONTACT_DELETE, params));
+    }
+
+    @Override
+    public List<Message> listMessagesByFingerprint(String fingerprint) throws Exception {
+
+        if (StringUtil.isNullOrEmpty(fingerprint)){
+            throw new Exception("Attempting to call listMessagesByFingerprint with a null or empty fingerprint.");
+        }
+
+        final Map<String, Object> params = new HashMap<String, Object>();
+        params.put("fingerprint", fingerprint);
+
+        return responseParser.parseMessagesFromConversation(executeSync(CONVERSATION_GET, params));
+    }
+
+
+    @Override
+    public List<Message> listMessagesByFingerprint(String fingerprint, int limit) throws Exception {
+        if (StringUtil.isNullOrEmpty(fingerprint)){
+            throw new Exception("Attempting to call listMessagesByFingerprint with a null or empty fingerprint.");
+        } else if (limit <= 0) {
+            throw new Exception("Attempting to call listMessagesByFingerprint with a zero or negative limit value.");
+        }
+
+        final Map<String, Object> params = new HashMap<String, Object>();
+        params.put("fingerprint", fingerprint);
+        params.put("limit", Integer.toString(limit));
+
+        return responseParser.parseMessagesFromConversation(executeSync(CONVERSATION_GET, params));
+    }
+
+    @Override
+    public List<Message> listMessagesByFingerprint(String fingerprint, int start, int limit) throws Exception {
+        if (StringUtil.isNullOrEmpty(fingerprint)){
+            throw new Exception("Attempting to call listMessagesByFingerprint with a null or empty fingerprint.");
+        } else if (start < 0){
+            throw new Exception("Attempting to call listMessagesByFingerprint with a negative start value.");
+        } else if (limit <= 0) {
+            throw new Exception("Attempting to call listMessagesByFingerprint with a zero or negative limit value.");
+        }
+
+        final Map<String, Object> params = new HashMap<String, Object>();
+        params.put("fingerprint", fingerprint);
+        params.put("start", Integer.toString(start));
+        params.put("limit", Integer.toString(limit));
+
+        return responseParser.parseMessagesFromConversation(executeSync(CONVERSATION_GET, params));
+    }
+
+    @Override
+    public List<Message> listMessages() throws Exception {
+        return responseParser.parseMessages(executeSync(MESSAGE_LIST, new HashMap<String, Object>()));
+    }
+
+    @Override
+    public List<Message> listMessages(int limit) throws Exception {
+        final Map<String, Object> params = new HashMap<String, Object>();
+        params.put("limit", Integer.toString(limit));
+
+        return responseParser.parseMessages(executeSync(MESSAGE_LIST, params));
+    }
+
+    @Deprecated
+    @Override
+    public boolean messageRead(List<String> uuids) throws Exception {
+
+        if (CollectionUtil.isNullOrEmpty(uuids)) {
+            return false;
+        }
+
+        final Map<String, Object> params = new HashMap<String, Object>();
+        params.put("uuid", uuids);
+
+        return success(executeSync(MESSAGE_READ, params));
+    }
+
+    @Override
+    public boolean readMessage(List<Long> ids) throws Exception {
+
+        if (CollectionUtil.isNullOrEmpty(ids)) {
+            return false;
+        }
+
+        final Map<String, Object> params = new HashMap<String, Object>();
+        params.put("message", ids);
+
+        return success(executeSync(MESSAGE_READ, params));
+    }
+
+    @Deprecated
+    @Override
+    public boolean messageDelete(List<String> uuids) throws Exception {
+
+        if (CollectionUtil.isNullOrEmpty(uuids)) {
+            return false;
+        }
+
+        final Map<String, Object> params = new HashMap<String, Object>();
+        params.put("uuids", uuids);
+
+        return success(executeSync(MESSAGE_DELETE, params));
+    }
+
+    @Override
+    public boolean deleteMessage(List<Long> ids) throws Exception {
+
+        if (CollectionUtil.isNullOrEmpty(ids)) {
+            return false;
+        }
+
+        final Map<String, Object> params = new HashMap<String, Object>();
+        params.put("message", ids);
+
+        return success(executeSync(MESSAGE_DELETE, params));
+    }
+
+    @Deprecated
+    @Override
+    public MessageStatus getMessageStatus(String uuid) throws Exception {
+
+        Message message = getMessage(uuid);
+
+        if (message == null) {
+            return null;
+        }
+
+        return new MessageStatus(message);
+    }
+
+    @Override
+    public MessageStatus getMessageStatus(Long id) throws Exception {
+
+        Message message = getMessage(id);
+
+        if (message == null) {
+            return null;
+        }
+
+        return new MessageStatus(message);
+    }
+
+    @Override
+    public Contact getContact(long id) throws Exception {
+
+        final Map<String, Object> params = new HashMap<String, Object>();
+
+        params.put("id", Long.toString(id));
+
+        return responseParser.parseContact(executeSync(CONTACT_GET, params));
+    }
+
+    @Override
+    public Contact getContact(String mobileNumber) throws Exception {
+
+        final Map<String, Object> params = new HashMap<String, Object>();
+
+        params.put("mobileNumber", mobileNumber);
+
+        return responseParser.parseContact(executeSync(CONTACT_GET, params));
+    }
+
+
+
+    @Override
+    public List<Presence> getPresence(PresenceCategory category) throws Exception {
+
+        Map<String, Object> params = new HashMap<String, Object>();
+
+        if (!category.equals(PresenceCategory.NONE)) {
+            params.put("category", category.toString());
+        }
+
+        return responseParser.parsePresence(executeSync(PRESENCE_GET, params));
+    }
+
+    @Override
+    public void sendSignal(String scope, String channel, String event, String payload) throws Exception {
+
+        final Map<String, Object> params = new HashMap<String, Object>();
+
+        // is this a device signal or a session signal?
+        params.put("scope", scope);
+        // what happened? was something created? destroyed? changed?
+        params.put("event", event);
+        // what is the data you need sent to the browser
+        params.put("payload", payload);
+        // what URI would you like the browser to fire on? Make sure you have browser code that is subscribing to it.
+        params.put("channel", channel);
+        // send the 3rd party signal.
+
+        executeSync(SIGNAL_SEND, params);
+    }
+
+    @Override
+    public void sendSignalsVerification(String clientId) throws Exception {
+
+        final Map<String, Object> params = new HashMap<String, Object>();
+        params.put("clientId", clientId);
+
+        executeSync(SIGNALS_VERIFY, params);
+    }
+
+    @Override
+    public Contact addMember(String groupAddress, String contactAddress) throws Exception {
+        return addMember(groupAddress, contactAddress, null, null, null, null);
+    }
+
+    @Override
+    public Contact addMember(String groupAddress, String contactAddress, String firstName, String lastName, String phoneKey, String notes) throws Exception {
+
+        final Map<String, Object> params = new HashMap<String, Object>();
+
+        params.put("firstName", firstName);
+        params.put("lastName", lastName);
+        params.put("phoneKey", phoneKey);
+        params.put("notes", notes);
+        params.put("group", groupAddress);
+        params.put("mobileNumber", new Address(contactAddress).getAuthority());
+
+        ServerResponse serverResponse = executeSync(GROUP_ADD_MEMBER, params);
+
+        return responseParser.parseContact(serverResponse);
+
+    }
+
+    @Override
+    public void carbonEnable(boolean enabled, Integer versionCode) throws Exception {
+
+        final Map<String, Object> params = new HashMap<String, Object>();
+        params.put("enabled", enabled);
+
+        if(versionCode != null) {
+            params.put("version", versionCode.toString());
+        }
+
+        executeSync(CARBON_ENABLE, params);
+
+    }
+
+    @Override
+    public Boolean carbonEnabled(boolean enabled, Integer versionCode) throws Exception {
+
+        final Map<String, Object> params = new HashMap<String, Object>();
+
+        params.put("enabled", enabled);
+
+        if(versionCode != null) {
+            params.put("version", versionCode.toString());
+        }
+
+        ServerResponse response = executeSync(CARBON_ENABLED, params);
+
+        if (response instanceof BooleanServerResponse) {
+            BooleanServerResponse booleanServerResponse = (BooleanServerResponse) response;
+
+            return booleanServerResponse.getResponse();
+
+        } else {
+            throw new Exception("Unrecognized server response for carbon enabled");
+        }
+
+    }
+
+    @Override
+    public Boolean carbonRegister(String registrationId) throws Exception {
+        final Map<String, Object> params = new HashMap<String, Object>();
+
+        if(!StringUtil.isNullOrEmpty(registrationId)) {
+            params.put("registrationId", registrationId);
+        }
+
+        return success(executeSync(CARBON_REGISTER, params));
+
+    }
+
+    @Override
+    public void carbonStats(int totalPhoneMessages) throws Exception {
+        final Map<String, Object> params = new HashMap<String, Object>();
+
+        params.put("messageCount", totalPhoneMessages);
+
+        executeSync(CARBON_STATS, params);
+    }
+
+
+    @Override
+    public String sessionChallenge(String mobileNumber, String portal) throws Exception {
+
+        final Map<String, Object> params = new HashMap<String, Object>();
+
+        params.put("mobileNumber", mobileNumber);
+        params.put("portal", portal);
+
+        ServerResponse response = executeSync(CHALLENGE_REQUEST, params, false);
+
+        if (response instanceof StringServerResponse) {
+            StringServerResponse stringServerResponse = (StringServerResponse) response;
+            return stringServerResponse.response;
+        } else {
+            throw new Exception("Unrecognized server response for challenge request");
+        }
+
+    }
+
+    @Override
+    public String sessionChallengeConfirm(String clientId, String securityToken, String arguments, String userAgent) throws Exception {
+
+        final Map<String, Object> params = new HashMap<String, Object>();
+
+        params.put("clientId", clientId);
+        params.put("securityToken", securityToken);
+        params.put("arguments", arguments);
+        params.put("userAgent", userAgent);
+
+        ServerResponse response = executeSync(CHALLENGE_CONFIRM, params, false);
+
+        if (response instanceof StringServerResponse) {
+            StringServerResponse stringServerResponse = (StringServerResponse) response;
+            return stringServerResponse.response;
+        } else {
+            throw new Exception("Unrecognized server response for challenge confirm");
+        }
+
+    }
+
+    @Override
+    public boolean userUnenroll(String packageName) throws Exception {
+        final Map<String, Object> params = new HashMap<String, Object>();
+
+        params.put("package", packageName);
+
+        return success(executeSync(USER_UNENROLL, params));
+
+    }
+
+    @Override
+    public void addSignalObserver(Observer<List<Signal>> observer) {
+        getSignalProvider().onSignalReceived(observer);
+    }
+
+    @Override
+    public void addSignalsConnectionObserver(Observer<Boolean> observer) {
+        getSignalProvider().onConnectionChanged(observer);
+    }
+
+    @Override
+    public void saveContact(String address, String firstName, String lastName, String phoneKey) throws Exception {
+        saveContact(address, firstName, lastName, phoneKey, null);
+    }
+
+    @Override
+    public Contact saveGroup() throws Exception {
+        return saveGroup(null, null);
+    }
+
+    @Override
+    public Contact saveUser(Contact contact) throws Exception {
+
+        final Map<String, Object> params = new HashMap<String, Object>();
+
+        params.put("email", contact.getEmail());
+        params.put("firstName", contact.getFirstName());
+        params.put("lastName", contact.getLastName());
+        params.put("phoneKey", contact.getPhone());
+
+        ServerResponse serverResponse = executeSync(USER_SAVE, params);
+
+        return responseParser.parseContact(serverResponse);
+    }
+
+    @Override
+    public void saveUser(String firstName, String lastName, String email, String phoneKey, String location, String notes) throws Exception {
+
+        final Map<String, Object> params = new HashMap<String, Object>();
+
+        params.put("email", email);
+        params.put("firstName", firstName);
+        params.put("lastName", lastName);
+        params.put("phoneKey", phoneKey);
+        params.put("notes", notes);
+        params.put("loc", location);
+
+        executeSync(USER_SAVE, params);
+    }
+
+    @Override
+    public Contact saveGroup(String type, String advertisement) throws Exception {
+
+        final Map<String, Object> params = new HashMap<String, Object>();
+
+        if (type == null) {
+            type = "Group";
+        }
+        if (!type.startsWith("Group")) {
+            type = "Group";
+        }
+
+        params.put("type", type);
+
+        if (advertisement != null) {
+            params.put("advertisement", advertisement);
+        }
+
+        return responseParser.parseContact(executeSync(GROUP_SAVE, params));
+    }
+
+    @Override
+    public void saveContact(String address, String firstName, String lastName, String phoneKey, String notes) throws Exception {
+
+        final Map<String, Object> params = new HashMap<String, Object>();
+
+        params.put("address", address);
+        params.put("firstName", firstName);
+        params.put("lastName", lastName);
+        params.put("phoneKey", phoneKey);
+        if (notes != null) {
+            params.put("notes", notes);
+        }
+
+        // happens async
+        executeSync(CONTACT_SAVE, params);
+    }
+
+    @Override
+    public void saveContact(String address, String firstName, String lastName, String phoneKey, String notes, String location, String email) throws Exception {
+
+        final Map<String, Object> params = new HashMap<String, Object>();
+
+        params.put("address", address);
+        params.put("firstName", firstName);
+        params.put("lastName", lastName);
+        params.put("phoneKey", phoneKey);
+        if (notes != null) {
+            params.put("notes", notes);
+        }
+
+        if (location != null){
+            params.put("loc", location);
+        }
+
+        if (email != null){
+            params.put("email", email);
+        }
+
+        // happens async
+        executeSync(CONTACT_SAVE, params);
+    }
+
+    @Override
+    public String getFaceName(String mobileNumber) throws Exception {
+
+        final Map<String, Object> params = new HashMap<String, Object>();
+        params.put("mobileNumber", mobileNumber);
+
+        return responseParser.parseFaceName(executeSync(FACE_NAME, params, false));
+    }
+
+    @Override
+    public byte[] getFaceImage(String mobileNumber, boolean thumbnail) throws Exception {
+
+        final Map<String, Object> params = new HashMap<String, Object>();
+        params.put("mobileNumber", mobileNumber);
+        params.put("thumbnail", thumbnail);
+
+        ObservableFuture<byte[]> binaryResponseFuture = executeAsyncBinaryResponse(FACE_IMAGE, params, false);
+
+        // Block and wait...
+        binaryResponseFuture.awaitUninterruptibly();
+        return binaryResponseFuture.getResult();
+    }
+
+    @Override
+    public byte[] getFaceImage(String mobileNumber, int size) throws Exception {
+
+        final Map<String, Object> params = new HashMap<String, Object>();
+        params.put("mobileNumber", mobileNumber);
+        params.put("size", size);
+        params.put("thumbnail", true);
+
+        ObservableFuture<byte[]> binaryResponseFuture = executeAsyncBinaryResponse(FACE_IMAGE, params, false);
+
+        // Block and wait...
+        binaryResponseFuture.awaitUninterruptibly();
+        return binaryResponseFuture.getResult();
+    }
+
+    @Override
+    public void recordMetricsEvent(ProductLine product, String mobileNumber, String event, String payload) throws Exception {
+
+        if (product == null || StringUtil.isNullOrEmpty(mobileNumber) || StringUtil.isNullOrEmpty(event)) {
+            throw new Exception("Missing required parameter.");
+        }
+
+        final Map<String, Object> params = new HashMap<String, Object>();
+
+        params.put("product", product.toString());
+        params.put("mobileNumber", mobileNumber);
+        params.put("event", event);
+
+        if (StringUtil.exists(payload)) {
+            params.put("payload", payload);
+        }
+
+        executeSync(METRICS_EVENT, params);
+    }
+
+    @Override
+    protected void onDestroy() {
+
+    }
+
+}