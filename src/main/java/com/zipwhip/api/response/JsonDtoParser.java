package com.zipwhip.api.response;

import com.zipwhip.api.dto.*;
import com.zipwhip.util.JsonDateUtil;
import com.zipwhip.util.Parser;
import com.zipwhip.util.StringUtil;
import org.json.JSONArray;
import org.json.JSONException;
import org.json.JSONObject;

import java.util.ArrayList;
<<<<<<< HEAD
=======
import java.util.Date;
>>>>>>> 49ace4de
import java.util.List;

/**
 * Created by IntelliJ IDEA.
 * User: Michael
 * Date: 7/6/11
 * Time: 3:04 PM
 * <p/>
 * Centralizes the act of parsing DTO's from JSON.
 */
public class JsonDtoParser {
    private static final long DEFAULT_LONG = 0l;
    private static final int DEFAULT_INT = 0;

    public final Parser<JSONObject, Message> MESSAGE_PARSER = new Parser<JSONObject, Message>() {
        @Override
        public Message parse(JSONObject jsonObject) throws Exception {
            return parseMessage(jsonObject);
        }
    };

    public final Parser<JSONObject, Contact> CONTACT_PARSER = new Parser<JSONObject, Contact>() {
        @Override
        public Contact parse(JSONObject jsonObject) throws Exception {
            return parseContact(jsonObject);
        }
    };

    public final Parser<JSONObject, Conversation> CONVERSATION_PARSER = new Parser<JSONObject, Conversation>() {
        @Override
        public Conversation parse(JSONObject jsonObject) throws Exception {
            return parseConversation(jsonObject);
        }
    };

    public final Parser<JSONObject, CarbonEvent> CARBON_PARSER = new Parser<JSONObject, CarbonEvent>() {
        @Override
        public CarbonEvent parse(JSONObject jsonObject) throws Exception {
            return parseCarbonEvent(jsonObject);
        }
    };

    public final Parser<JSONObject, Device> DEVICE_PARSER = new Parser<JSONObject, Device>() {
        @Override
        public Device parse(JSONObject jsonObject) throws Exception {
            return parseDevice(jsonObject);
        }
    };

    public final Parser<JSONObject, User> USER_PARSER = new Parser<JSONObject, User>() {
        @Override
        public User parse(JSONObject jsonObject) throws Exception {
            return parseUser(jsonObject);
        }
    };

    /**
     * Parse a Contact from a JSONObject if the object contains it.
     *
     * @param content JSONObject to be parsed.
     * @return A Contact object parsed from the JSON content.
     * @throws JSONException If an error is encountered while parsing
     */
    public Contact parseContact(JSONObject content) throws JSONException {

        if (content == null) {
            return null;
        }

        Contact contact = parseBasicDto(new Contact(), content);

        contact.setDeviceId(parseLong(content, "deviceId"));
        contact.setAddress(parseString(content, "address"));
        contact.setMobileNumber(parseString(content, "mobileNumber"));
        contact.setState(parseString(content, "state"));
        contact.setCity(parseString(content, "city"));
        contact.setId(parseLong(content, "id"));
        contact.setPhoneKey(parseString(content, "phoneKey"));
        contact.setThread(parseString(content, "thread"));
        contact.setFwd(parseString(content, "fwd"));
        contact.setCarrier(parseString(content, "carrier"));
        contact.setFirstName(parseString(content, "firstName"));
        contact.setLastName(parseString(content, "lastName"));
        contact.setMoCount(content.optInt("MOCount"));
        contact.setZoCount(content.optInt("ZOCount"));
        contact.setZipcode(parseString(content, "zipcode"));
        contact.setLatlong(parseString(content, "latlong"));
        contact.setEmail(parseString(content, "email"));
        contact.setNotes(parseString(content, "notes"));
        contact.setChannel(parseString(content, "channel"));
        contact.setLoc(parseString(content, "loc"));
        contact.setDeleted(content.optBoolean("deleted"));

        return contact;
    }

    /**
     * Parse a Group from a JSONObject if the object contains it.
     *
     * @param content JSONObject to be parsed.
     * @return A Group object parsed from the JSON content.
     * @throws JSONException If an error is encountered while parsing
     */
    public Group parseGroup(JSONObject content) throws JSONException {
        if (content == null) {
            return null;
        }

        final JSONObject jsonGroup = content.optJSONObject("group");
        if (jsonGroup == null) {
            return null;
        }

        final Group group = parseBasicDto(new Group(), content);

        group.setAddress(jsonGroup.optString("address"));
        group.setCachedContactsCount(parseInt(jsonGroup, "cachedContactsCount"));
        group.setChannel(jsonGroup.optString("channel"));
        group.setDeviceId(parseLong(jsonGroup, "deviceId"));
        group.setDisplayName(jsonGroup.optString("displayName"));
        group.setDtoParentId(parseLong(jsonGroup, "dtoParentId"));
        group.setId(parseLong(jsonGroup, "id"));
        group.setLinkedDeviceId(parseLong(jsonGroup, "linkedDeviceId"));
        group.setNewGroup(jsonGroup.optBoolean("new", false));
        group.setPhoneKey(jsonGroup.optString("phoneKey"));
        group.setTextline(jsonGroup.optString("textline"));
        group.setThread(jsonGroup.optString("thread"));
        group.setType(jsonGroup.optString("type"));
        group.setUserId(parseLong(jsonGroup, "userId"));
        group.setUuid(jsonGroup.optString("uuid"));

        return group;
    }

    /**
     * Parse a Contact from a JSONObject if the object contains it.
     *
     * @param content JSONObject to be parsed.
     * @return A Contact object parsed from the JSON content.
     * @throws JSONException If an error is encountered while parsing
     */
    public User parseUser(JSONObject content) throws JSONException {

        if (content == null) {
            return null;
        }

        User user = parseBasicDto(new User(), content);

        user.setMobileNumber(parseString(content, "mobileNumber"));
        user.setPhoneKey(parseString(content, "phoneKey"));
        user.setCarrier(parseString(content, "carrier"));
        user.setFirstName(parseString(content, "firstName"));
        user.setLastName(parseString(content, "lastName"));
        user.setMoCount(content.optInt("MOCount"));
        user.setZoCount(content.optInt("ZOCount"));
        user.setZipcode(parseString(content, "zipcode"));
        user.setEmail(parseString(content, "email"));
        user.setNotes(parseString(content, "notes"));
        user.setLoc(parseString(content, "loc"));
        user.setWebsiteDeviceId(parseLong(content, "websiteDeviceId"));

        return user;
    }

    /**
     * Parse a Message from a JSONObject if the object contains it.
     *
     * @param response JSONObject to be parsed.
     * @return A Message object parsed from the JSON content.
     * @throws JSONException If an error is encountered while parsing
     */
    public Message parseMessage(JSONObject response) throws JSONException {

        if (response == null) {
            return null;
        }

        Message message = new Message();

        JSONObject transmissionStateJson = response.optJSONObject("transmissionState");
        if (transmissionStateJson != null) {
            message.setTransmissionState(TransmissionState.parse(transmissionStateJson.optString("name")));
        }

        message.setId(parseLong(response, "id"));
        message.setUuid(parseString(response, "uuid"));
        message.setDeviceId(parseLong(response, "deviceId"));
        message.setContactId(parseLong(response, "contactId"));
        message.setContactDeviceId(parseLong(response, "contactDeviceId"));
        message.setAddress(parseString(response, "address"));
        message.setRead(response.optBoolean("isRead"));
        message.setDeleted(response.optBoolean("deleted"));
        message.setFingerprint(parseString(response, "fingerprint"));
        message.setCc(parseString(response, "cc"));
        message.setBcc(parseString(response, "bcc"));
        message.setErrorState(response.optBoolean("errorState"));
        message.setBody(parseString(response, "body"));
        message.setDateCreated(parseDate(response, "dateCreated"));
        message.setLastUpdated(parseDate(response, "lastUpdated"));
        message.setSourceAddress(parseString(response, "sourceAddress"));
        message.setDestinationAddress(parseString(response, "destAddress"));
        message.setStatusCode(response.optInt("statusCode"));
        message.setStatusDesc(parseString(response, "statusDesc"));
        message.setThread(parseString(response, "thread"));
        message.setChannel(parseString(response, "channel"));
        message.setFwd(parseString(response, "fwd"));
        message.setCarrier(parseString(response, "carrier"));
        message.setSubject(parseString(response, "subject"));
        message.setTo(parseString(response, "to"));
        message.setMobileNumber(parseString(response, "mobileNumber"));
        message.setFirstName(parseString(response, "firstName"));
        message.setLastName(parseString(response, "lastName"));
        message.setVersion(parseLong(response, "version"));
        message.setMessageType(parseString(response, "type"));
        message.setAdvertisement(parseString(response, "advertisement"));
        message.setHasAttachment(response.optBoolean("hasAttachment"));

        return message;
    }

    /**
     * Parse a List<MessageToken> from a JSONObject if the object contains it.
     *
     * @param array JSONObject to be parsed.
     * @return A CList<MessageToken>ontact object parsed from the JSON content.
     * @throws JSONException If an error is encountered while parsing
     */
    public List<MessageToken> parseMessageTokens(JSONObject baseResponse, JSONArray array) throws JSONException {

        List<MessageToken> result = new ArrayList<MessageToken>();
        long rootMessageID = Long.valueOf(baseResponse.optString("root"));
        int len = array.length();
        for (int i = 0; i < len; i++) {

            JSONObject json = array.getJSONObject(i);
            MessageToken token = new MessageToken();

<<<<<<< HEAD
            token.setMessageId(Long.valueOf(json.optString("message")));
            token.setDeviceId(parseLong(json.optString("device"))); // will be 0 if it is a self message
            token.setContactId(parseLong(json.optString("contact"))); // will be 0 if it is a self message
=======
            token.setMessage(json.optString("message"));
            token.setDeviceId(parseLong(json, "device")); // will be 0 if it is a self message
            token.setContactId(parseLong(json, "contact")); // will be 0 if it is a self message
>>>>>>> 49ace4de
            token.setFingerprint(json.optString("fingerprint"));
            token.setRootMessageId(rootMessageID);

            result.add(token);
        }

        return result;
    }

    /**
     * Parse a Conversation from a JSONObject if the object contains it.
     *
     * @param content JSONObject to be parsed.
     * @return A Conversation object parsed from the JSON content.
     * @throws JSONException If an error is encountered while parsing
     */
    public Conversation parseConversation(JSONObject content) throws JSONException {

        if (content == null) {
            return null;
        }

        Conversation conversation = new Conversation();

        conversation.setId(parseLong(content, "id"));
        conversation.setDeviceId(parseLong(content, "deviceId"));
        conversation.setDeviceAddress(parseString(content, "deviceAddress"));
        conversation.setFingerprint(parseString(content, "fingerprint"));
        conversation.setAddress(parseString(content, "address"));
        conversation.setCc(parseString(content, "cc"));
        conversation.setBcc(parseString(content, "bcc"));
        conversation.setUnreadCount(content.optInt("unreadCount"));
        conversation.setLastContactId(parseLong(content, "lastContactId"));
        conversation.setNew(content.optBoolean("new"));
        conversation.setDeleted(content.optBoolean("deleted"));
        conversation.setVersion(content.optInt("version"));
        conversation.setLastContactDeviceId(parseLong(content, "lastContactDeviceId"));
        conversation.setLastMessageBody(parseString(content, "lastMessageBody"));
        conversation.setLastContactFirstName(parseString(content, "lastContactFirstName"));
        conversation.setLastContactLastName(parseString(content, "lastContactLastName"));
        conversation.setLastContactMobileNumber(parseString(content, "lastContactMobileNumber"));
        conversation.setLastMessageDate(parseDate(content, "lastMessageDate"));
        conversation.setLastNonDeletedMessageDate(parseDate(content, "lastNonDeletedMessageDate"));
        conversation.setDateCreated(parseDate(content, "dateCreated"));
        conversation.setLastUpdated(parseDate(content, "lastUpdated"));

        return conversation;
    }

    /**
     * Parse a MessageAttachment from a JSONObject if the object contains it.
     *
     * @param content JSONObject to be parsed.
     * @return A MessageAttachment object parsed from the JSON content.
     * @throws JSONException If an error is encountered while parsing
     */
    public MessageAttachment parseMessageAttachment(JSONObject content) throws JSONException {

        if (content == null) {
            return null;
        }

        MessageAttachment attachment = new MessageAttachment();

        attachment.setDateCreated(parseDate(content, "dateCreated"));
        attachment.setDeviceId(parseLong(content, "deviceId"));
        attachment.setId(parseLong(content, "id"));
        attachment.setLastUpdated(parseDate(content, "lastUpdated"));
        attachment.setMessageId(parseLong(content, "messageId"));
        attachment.setMimeType(parseString(content, "mimeType"));
        attachment.setNew(content.optBoolean("new"));
        attachment.setStorageKey(parseString(content, "storageKey"));
        attachment.setVersion(parseLong(content, "version"));

        return attachment;
    }

    /**
     * Parse a Device from a JSONObject if the object contains it.
     *
     * @param response JSONObject to be parsed.
     * @return A Device object parsed from the JSON content.
     * @throws JSONException If an error is encountered while parsing
     */
    public Device parseDevice(JSONObject response) throws JSONException {

        if (response == null) {
            return null;
        }

        Device device = new Device();

        device.setId(parseLong(response, "id"));
        device.setUuid(parseString(response, "uuid"));
        device.setAddress(parseString(response, "address"));
        device.setThread(parseString(response, "thread"));
        device.setVersion(response.optInt("version"));
        device.setLastUpdated(parseDate(response, "lastUpdated"));
        device.setDateCreated(parseDate(response, "dateCreated"));
        device.setUserId(parseLong(response, "userId"));
        device.setChannel(parseString(response, "channel"));
        device.setTextline(parseString(response, "textline"));
        device.setDisplayName(parseString(response, "displayName"));

        return device;
    }

    public CarbonEvent parseCarbonEvent(JSONObject content) throws JSONException {

        if (content == null) {
            return null;
        }

        CarbonEvent carbonEvent = new CarbonEvent();

        carbonEvent.carbonDescriptor = parseString(content, "carbonDescriptor");

        return carbonEvent;
    }

    private <T extends BasicDto> T parseBasicDto(T dto, JSONObject content) {
        dto.setLastUpdated(parseDate(content, "lastUpdated"));
        dto.setDateCreated(parseDate(content, "dateCreated"));
        dto.setVersion(parseLong(content, "version"));

        return dto;
    }

    private Date parseDate(final JSONObject response, final String key) {
        return JsonDateUtil.getDate(parseString(response, key));
    }

    private String parseString(final JSONObject response, final String key) {
        return (response == null || response.isNull(key)) ? StringUtil.EMPTY_STRING : response.optString(key);
    }

    private long parseLong(final JSONObject response, final String key) {
        return (response == null || response.isNull(key)) ? DEFAULT_LONG : response.optLong(key, DEFAULT_LONG);
    }

    private int parseInt(final JSONObject response, final String key) {
        return (response == null || response.isNull(key)) ? DEFAULT_INT : response.optInt(key, DEFAULT_INT);
    }
}<|MERGE_RESOLUTION|>--- conflicted
+++ resolved
@@ -9,10 +9,7 @@
 import org.json.JSONObject;
 
 import java.util.ArrayList;
-<<<<<<< HEAD
-=======
 import java.util.Date;
->>>>>>> 49ace4de
 import java.util.List;
 
 /**
@@ -251,15 +248,9 @@
             JSONObject json = array.getJSONObject(i);
             MessageToken token = new MessageToken();
 
-<<<<<<< HEAD
             token.setMessageId(Long.valueOf(json.optString("message")));
-            token.setDeviceId(parseLong(json.optString("device"))); // will be 0 if it is a self message
-            token.setContactId(parseLong(json.optString("contact"))); // will be 0 if it is a self message
-=======
-            token.setMessage(json.optString("message"));
             token.setDeviceId(parseLong(json, "device")); // will be 0 if it is a self message
             token.setContactId(parseLong(json, "contact")); // will be 0 if it is a self message
->>>>>>> 49ace4de
             token.setFingerprint(json.optString("fingerprint"));
             token.setRootMessageId(rootMessageID);
 
