package com.zipwhip.api;

import com.zipwhip.api.dto.*;
import com.zipwhip.api.settings.SettingsStore;
import com.zipwhip.api.signals.SignalProvider;
import com.zipwhip.lifecycle.Destroyable;
import com.zipwhip.signals2.presence.Presence;
import com.zipwhip.signals2.presence.UserAgentCategory;

import java.io.File;
import java.util.Collection;
import java.util.List;
import java.util.Map;

/**
 * Implementations of this class provide a high level way to communicate with the Zipwhip web API.
 * The communication takes place over a {@code ApiConnection} connection.
 *
 * @author Michael
 */
public interface ZipwhipClient extends Destroyable {

    /**
     * Send a message via Zipwhip.
     *
     * @param message A {@code Message} object from which to send the message.
     * @return A {@code List} of {@code MessageToken}s, indicating the status of the message.
     * @throws Exception If an error occurred while sending the message or parsing the response.
     */
    List<MessageToken> sendMessage(Message message) throws Exception;

    /**
     * Send a message via Zipwhip.
     *
     * @param address Zipwhip {@link Address} scheme.
     * @param body    The body of the message to be sent.
     * @return A {@code List} of {@code MessageToken}s, indicating the status of the message.
     * @throws Exception If an error occurred while sending the message or parsing the response.
     */
    List<MessageToken> sendMessage(Address address, String body) throws Exception;

    /**
     * Send a message via Zipwhip.
     *
     * @param address  Zipwhip {@link Address} scheme.
     * @param body     The body of the message to be sent.
     * @param fromName The name of the sender of the message.
     * @return A {@code List} of {@code MessageToken}s, indicating the status of the message.
     * @throws Exception If an error occurred while sending the message or parsing the response.
     */
    List<MessageToken> sendMessage(Address address, String body, String fromName) throws Exception;

    /**
     * Send a message via Zipwhip.
     *
     * @param address The address, generally the mobile number, of the message recipient.
     * @param body    The body of the message to be sent.
     * @return A {@code List} of {@code MessageToken}s, indicating the status of the message.
     * @throws Exception If an error occurred while sending the message or parsing the response.
     */
    List<MessageToken> sendMessage(String address, String body) throws Exception;

    /**
     * Send a message via Zipwhip.
     *
     * @param address The address, generally the mobile number, of the message recipient.
     * @param body    The body of the message to be sent.
     * @return A {@code List} of {@code MessageToken}s, indicating the status of the message.
     * @throws Exception If an error occurred while sending the message or parsing the response.
     */
    List<MessageToken> sendMessage(Collection<String> address, String body) throws Exception;

    /**
     * Send a message via Zipwhip.
     *
     * @param address  The address, generally the mobile number, of the message recipient.
     * @param body     The body of the message to be sent.
     * @param fromName The name of the sender of the message.
     * @return A {@code List} of {@code MessageToken}s, indicating the status of the message.
     * @throws Exception If an error occurred while sending the message or parsing the response.
     */
    List<MessageToken> sendMessage(Collection<String> address, String body, String fromName) throws Exception;

    /**
     * Send a message via Zipwhip.
     *
     * @param address       The address, generally the mobile number, of the message recipient.
     * @param body          The body of the message to be sent.
     * @param fromName      The name of the sender of the message.
     * @param advertisement A code indicating to Zipwhip what should be appended to the message.
     * @return A {@code List} of {@code MessageToken}s, indicating the status of the message.
     * @throws Exception If an error occurred while sending the message or parsing the response.
     */
    List<MessageToken> sendMessage(Collection<String> address, String body, String fromName, String advertisement) throws Exception;

    /**
     * Send a message via Zipwhip.
     *
     * @param address       The address, generally the mobile number, of the message recipient.
     * @param body          The body of the message to be sent.
     * @param fromName      The name of the sender of the message.
     * @param advertisement A code indicating to Zipwhip what should be appended to the message.
     * @return A {@code List} of {@code MessageToken}s, indicating the status of the message.
     * @throws Exception If an error occurred while sending the message or parsing the response.
     */
    List<MessageToken> sendMessage(String address, String body, String fromName, String advertisement) throws Exception;

    /**
     * Send a message via Zipwhip.
     *
     * @param address     The address, generally the mobile number, of the message recipient.
     * @param body        The body of the message to be sent.
     * @param fromAddress The send strategy.
     * @return A {@code List} of {@code MessageToken}s, indicating the status of the message.
     * @throws Exception If an error occurred while sending the message or parsing the response.
     */
    List<MessageToken> sendMessage(String address, String body, int fromAddress) throws Exception;

    /**
     * Send an MMS message via Zipwhip.
     * <p/>
     * This method will send an MMS with attachments that have been pre-uploaded to Zipwhip via
     * {@code saveHostedContent}. The argument {@code storageKeys} are the result of that method.
     *
     * @param addresses The address, generally the mobile number, of the message recipient.
     * @param body      The body of the message to be sent.
     * @param urls      A list of public URLs to attach to the message.
     * @return A {@code List} of {@code MessageToken}s, indicating the status of the message.
     * @throws Exception If an error occurred while sending the message or parsing the response.
     */
    List<MessageToken> sendMessage(Collection<String> addresses, String body, List<String> urls) throws Exception;

    /**
     * Create a new group.
     *
     * @param type          The type of group, eg. reply-all.
     * @param advertisement A code indicating to Zipwhip what should be appended to the message.
     * @return A {@link Contact} representing the new group.
     * @throws Exception if an error occurs communicating with Zipwhip or parsing the response.
     */
    Contact saveGroup(String type, String advertisement) throws Exception;

    /**
     * Returns the Group for the provided device address
     *
     * @param address - the group address
     * @return
     */
    Group getGroup(String address) throws Exception;

    /**
     * Create a new group.
     *
     * @return A {@link Contact} representing the new group.
     * @throws Exception if an error occurs communicating with Zipwhip or parsing the response.
     */
    Contact saveGroup() throws Exception;

    /**
     * Save or update the user's information.
     *
     * @param contact A {@link Contact} object representing the user to be saved.
     * @return The {@link Contact} object representing the user that has been saved.
     * @throws Exception if an error occurs communicating with Zipwhip or parsing the response.
     */
    Contact saveUser(Contact contact) throws Exception;

    /**
     * Saves or updates the user information.  For all values for which null is passed in, that value will remain unchanged,
     * relative to the website.
     *
     * @param firstName The first name of the user.
     * @param lastName  The last name of the user.
     * @param email     The email of the user.
     * @param phoneKey  Indicates the user's phone type.
     * @param location  The user's location.
     * @param notes     Free text.
     * @throws Exception if an error occurs communicating with Zipwhip or parsing the response.
     */
    void saveUser(String firstName, String lastName, String email, String phoneKey, String location, String notes) throws Exception;

    /**
     * Get the user associated with the currently authenticated sessionKey for this client.
     *
     * @return The the user associated with the currently authenticated sessionKey for this client.
     * @throws Exception if an error occurs communicating with Zipwhip or parsing the response.
     */
    User getUser() throws Exception;

    /**
     * Returns a Message object
     *
     * @param uuid - message uuid
     * @return A Message DTO matching the uuid.
     * @throws Exception if an error occurs communicating with Zipwhip or parsing the response.
     * @deprecated Use {@code getMessage(Long id)}
     */
    Message getMessage(String uuid) throws Exception;

    /**
     * Returns a Message object
     *
     * @param id - message id
     * @return A Message DTO matching the id.
     * @throws Exception if an error occurs communicating with Zipwhip or parsing the response.
     */
    Message getMessage(Long id) throws Exception;

    /**
     * @return A list of all {@link Device}s associated with the user.
     * @throws Exception if an error occurs communicating with Zipwhip or parsing the response.
     */
    List<Device> listDevices() throws Exception;

    /**
     * @return A list of the most recent {@link Conversation}s associated with the user, up to the server's predefined limit.
     * @throws Exception if an error occurs communicating with Zipwhip or parsing the response.
     */
    List<Conversation> listConversations() throws Exception;

    /**
     * @param limit The maximum limit of how many conversations to return.
     * @return A list of the most recent {@link Conversation}s associated with the user, up to the specified limit.
     * @throws Exception if an error occurs communicating with Zipwhip or parsing the response.
     */
    List<Conversation> listConversations(int limit) throws Exception;

    /**
     * @param start Where to start list conversations.  (Zero indexed)
     * @param limit The maximum limit of how many conversations to return.
     * @return A list of the most recent {@link Conversation}s associated with the user, up to the specified limit.
     * @throws Exception if an error occurs communicating with Zipwhip or parsing the response.
     */
    List<Conversation> listConversations(int start, int limit) throws Exception;

    /**
     * @return A list of all {@link Contact}s associated with the supplied user.
     * @throws Exception if an error occurs communicating with Zipwhip or parsing the response, or the server returns a failure message.
     */
    List<Contact> listContacts() throws Exception;

    /**
     * @param start Where to start list contacts.  (Zero indexed)
     * @param limit The maximum limit of how many contacts to return.
     * @return A list of all {@link Contact}s associated with the supplied user.
     * @throws Exception if an error occurs communicating with Zipwhip or parsing the response, or the server returns a failure message.
     */
    List<Contact> listContacts(int start, int limit) throws Exception;

    /**
     * @param fingerprint The fingerprint of the conversation that you wish to mark as read.
     * @return A boolean which represents whether or not the operation completed successfully.
     * @throws Exception if an error occurs communicating with Zipwhip or parsing the response.
     */
    boolean readConversation(String fingerprint) throws Exception;

    /**
     * @param fingerprint The fingerprint of the conversation that you wish to mark as read.
     * @return A boolean which represents whether or not the operation completed successfully.
     * @throws Exception if an error occurs communicating with Zipwhip or parsing the response.
     */
    boolean deleteConversation(String fingerprint) throws Exception;

    /**
     * Returns the contact for the provided contact id.
     *
     * @param contactId The id of the contact to be deleted.
     * @return A boolean which represents whether or not the operation completed successfully.
     * @throws Exception if an error occurs communicating with Zipwhip
     */
    boolean deleteContact(long contactId) throws Exception;

    /**
     * Returns the most recent messages for the user, up to a limit maintained by the zipwhip server.
     *
     * @param fingerprint The fingerprint for which you wish to load messages.
     * @return A list consisting of the most recent messages associated with the supplied fingerprint.
     * @throws Exception if an error occurs communicating with Zipwhip or parsing the response.
     */
    List<Message> listMessagesByFingerprint(String fingerprint) throws Exception;

    /**
     * Returns the most recent messages for the supplied conversation, up to a the supplied limit.
     *
     * @param fingerprint The fingerprint for which you wish to load messages.
     * @param limit       The maximum number of messages that this call will return.
     * @return A list consisting of the most recent messages associated with the supplied fingerprint.
     * @throws Exception if an error occurs communicating with Zipwhip or parsing the response.
     */
    List<Message> listMessagesByFingerprint(String fingerprint, int limit) throws Exception;

    /**
     * Returns the most recent messages for the supplied conversation, up to a the supplied limit.
     *
     * @param fingerprint The fingerprint for which you wish to load messages.
     * @param start       Where in the list to start. (Zero indexed)
     * @param limit       The maximum number of messages that this call will return.
     * @return A list consisting of the most recent messages associated with the supplied fingerprint.
     * @throws Exception if an error occurs communicating with Zipwhip or parsing the response.
     */
    List<Message> listMessagesByFingerprint(String fingerprint, int start, int limit) throws Exception;

    /**
     * @return A list consisting of the most recent messages associated with the user.
     * @throws Exception if an error occurs communicating with Zipwhip or parsing the response.
     */
    List<Message> listMessages() throws Exception;

    /**
     * Returns the most recent messages for the user, up to the supplied limit.
     *
     * @param limit The maximum number of messages that this call will return.
     * @return A list consisting of the most recent messages associated with this user.
     * @throws Exception if an error occurs communicating with Zipwhip or parsing the response.
     */
    List<Message> listMessages(int limit) throws Exception;

    /**
     * Returns the most recent messages for the user, up to the supplied limit.
     *
     * @param start Where in the list to start. (Zero indexed)
     * @param limit The maximum number of messages that this call will return.
     * @return A list consisting of the most recent messages associated with this user.
     * @throws Exception if an error occurs communicating with Zipwhip or parsing the response.
     */
    List<Message> listMessages(int start, int limit) throws Exception;

    /**
     * Delete messages by their corresponding UUIDs.
     *
     * @param uuids A list of message uuids to delete.
     * @return True for a successful delete otherwise false.
     * @throws Exception If an error occurred while sending or parsing the response.
     * @deprecated use {@code readMessage(List id)}
     */
    boolean messageRead(List<String> uuids) throws Exception;

    /**
     * Read messages by their corresponding IDs.
     *
     * @param ids A list of message ids to read.
     * @return True for a successful read otherwise false.
     * @throws Exception If an error occurred while sending or parsing the response.
     */
    boolean readMessage(List<Long> ids) throws Exception;

    /**
     * Read messages by their corresponding UUIDs.
     *
     * @param uuids A list of message uuids to mark as read.
     * @return True for a successful read otherwise false.
     * @throws Exception If an error occurred while sending or parsing the response.
     * @deprecated use {@code deleteMessage(List ids)}
     */
    boolean messageDelete(List<String> uuids) throws Exception;

    /**
     * Delete messages by their corresponding IDs.
     *
     * @param ids A list of message ids to delete.
     * @return True for a successful delete otherwise false.
     * @throws Exception If an error occurred while sending or parsing the response.
     */
    boolean deleteMessage(List<Long> ids) throws Exception;

    /**
     * Returns the contact for the provided contact id.
     *
     * @param id The id of the contact.
     * @return A Connect DTO matching the id.
     * @throws Exception if an error occurs communicating with Zipwhip
     */
    Contact getContact(long id) throws Exception;

    /**
     * Returns the contact for the provided mobile number.
     *
     * @param mobileNumber The mobile number of the contact to get.
     * @return contact The contact corresponding to the mobile number.
     * @throws Exception if an error occurs communicating with Zipwhip
     */
    Contact getContact(String mobileNumber) throws Exception;

    /**
     * Query for the list of presences for your session
     *
     * @param category The category of presence to query for
     * @return List of presences for category and session
     * @throws Exception if an error occurs communicating with Zipwhip
     */
    List<Presence> getPresence(UserAgentCategory category) throws Exception;

    /**
     * Send a signal via Zipwhip SignalServer.
     * Generally this is for debug since the SignalServer protocol is proprietary.
     *
     * @param scope   The scope of the signal, ie device.
     * @param channel The channel the signal is on.
     * @param event   The event of the signal.
     * @param payload The content of the signal.
     * @throws Exception if an error occurs communicating with Zipwhip
     */
    void sendSignal(String scope, String channel, String event, String payload) throws Exception;

    /**
     * A debug call to generate a SIGNAL_VERIFICATION command back to the client
     * associated with the {@param clientId}.
     *
     * @param clientId The client ID to send the SIGNAL_VERIFICATION to.
     * @throws Exception if an error occurs communicating with Zipwhip
     */
    void sendSignalsVerification(String clientId) throws Exception;

    /**
     * Save a new contact for the user or update an existing contact.
     *
     * @param address   The address of the contact, generally mobile number.
     * @param firstName Contact's first name.
     * @param lastName  Contact's last name.
     * @param phoneKey  Contact's phone type.
     * @throws Exception if an error occurs communicating with Zipwhip
     */
    void saveContact(String address, String firstName, String lastName, String phoneKey) throws Exception;

    /**
     * Save a new contact for the user or update an existing contact.
     *
     * @param address   The address of the contact, generally mobile number.
     * @param firstName Contact's first name.
     * @param lastName  Contact's last name.
     * @param phoneKey  Contact's phone type.
     * @param notes     Free text.
     * @throws Exception if an error occurs communicating with Zipwhip
     */
    void saveContact(String address, String firstName, String lastName, String phoneKey, String notes) throws Exception;

    /**
     * Save a new contact for the user or update an existing contact.
     *
     * @param address   The address of the contact, generally mobile number.
     * @param firstName Contact's first name.
     * @param lastName  Contact's last name.
     * @param phoneKey  Contact's phone type.
     * @param notes     Free text.
     * @param location  Contact's location
     * @param email     Contact's e-mail address.
     * @throws Exception if an error occurs communicating with Zipwhip
     */
    void saveContact(String address, String firstName, String lastName, String phoneKey, String notes, String location, String email) throws Exception;

    /**
     * Add a member to an existing group.
     *
     * @param groupAddress   The address of the group to add a new member to.
     * @param contactAddress The address, mobile number, of the new contact.
     * @return A {@link Contact} representing the new group member.
     * @throws Exception if an error occurs communicating with Zipwhip or parsing the response.
     */
    Contact addMember(String groupAddress, String contactAddress) throws Exception;

    /**
     * Add a member to an existing group.
     *
     * @param groupAddress   The address of the group to add a new member to.
     * @param contactAddress The address, mobile number, of the new contact.
     * @param firstName      Contact's first name.
     * @param lastName       Contact's last name.
     * @param phoneKey       Contact's phone type.
     * @param notes          Free text.
     * @return A {@link Contact} representing the new group member.
     * @throws Exception if an error occurs communicating with Zipwhip or parsing the response.
     */
    Contact addMember(String groupAddress, String contactAddress, String firstName, String lastName, String phoneKey, String notes) throws Exception;

    /**
     * Toggles the on/off value of Device Carbon in the cloud. The cloud holds the master value that Device Carbon uses
     * to override any other value it has.
     *
     * @param enabled:     turn Device Carbon on/off in the cloud
     * @param versionCode: What version of Device Carbon is being used?
     * @throws Exception if an error occurs communicating with Zipwhip.
     */
    void carbonEnable(boolean enabled, Integer versionCode) throws Exception;

    /**
     * Returns the on/off state Device Carbon should be in according to the cloud.
     *
     * @param enabled: The on/off state Device Carbon is currently in
     * @return What state the cloud thinks device carbon is in
     * @throws Exception if an error occurs communicating with Zipwhip or parsing the response.
     */
    Boolean carbonEnabled(boolean enabled, Integer versionCode) throws Exception;

    /**
     * Register Device Carbon for Push Notifications from Google
     *
     * @param registrationId - Google provided registrationId to send push notifications too
     * @throws Exception if an error occurs communicating with Zipwhip or parsing the response.
     */
    void carbonRegister(String registrationId) throws Exception;

    /**
     * Informs Zipwhip of Device Carbon usage statistics
     *
     * @param totalPhoneMessages - total messages sent/receive on the device
     * @throws Exception
     */
    void carbonStats(int totalPhoneMessages) throws Exception;

    boolean acceptedTCs() throws Exception;

    /**
     * Initiates the sign up process to:
     * 1) Enroll a new account if one doesn't exist
     * 2) Create necessary subscriptions
     * 3) Eventually return a valid session key for this device
     *
     * @param mobileNumber: mobile number of the account
     * @param portal:       product that is retrieving a session
     * @return clientId that is used to finish the challenge process
     * @throws Exception if an error occurs communicating with Zipwhip or parsing the response.
     */
    String sessionChallenge(String mobileNumber, String portal) throws Exception;

    /**
     * Finishes the challenge process and returns a session key
     *
     * @param clientId:      clientId returned by the original sessionChallenge call
     * @param securityToken: The random string that is sent in an ".signup verify" sms to the phone
     * @param portal:        product line to customize the user account for
     * @param arguments:     any extra arguments for the cloud to react to (previously this was ".signup devicecarbonall")
     * @param userAgent:     Device's user agent
     * @return A session key
     * @throws Exception if an error occurs communicating with Zipwhip or parsing the response.
     */
    String sessionChallengeConfirm(String clientId, String securityToken, String portal, String arguments, String userAgent) throws Exception;

    /**
     * @param packageName The name of the subscription package to unenroll.
     * @return True if the unenrollment was successful otherwise false.
     * @throws Exception if an error occurs communicating with Zipwhip or parsing the response.
     */
    boolean userUnenroll(String packageName) throws Exception;

    /**
     * Query Zipwhip Face Ecosystem for a user's preferred profile name.
     *
     * @param phoneNumber The phone number of the user you wish to query.
     * @return The user's full name if it exists or empty string.
     * @throws Exception if an error occurs communicating with Zipwhip or parsing the response.
     */
    String getFaceName(String phoneNumber) throws Exception;


    /**
     * Bulk Query Zipwhip Face Ecosystem for a users' preferred profile names.
     *
     * @param phoneNumbers Collection of phone numbers you wish to query.
     * @return Map of phone number/full name
     * @throws Exception                if an error occurs communicating with Zipwhip or parsing the response.
     * @throws IllegalArgumentException if the phoneNumber size is larger than 100.
     */
    public Map<String, String> getFaceName(Collection<String> phoneNumbers) throws Exception;

    /**
     * Query Zipwhip Face Ecosystem for a user's preferred profile image.
     *
     * @param mobileNumber The mobile number of the user you wish to query.
     * @param thumbnail    true if you want a thumbnail, false for the full image
     * @return A byte[] of the user's image.
     * @throws Exception if an error occurs communicating with Zipwhip or the image is not found.
     */
    byte[] getFaceImage(String mobileNumber, boolean thumbnail) throws Exception;

    /**
     * Query Zipwhip Face Ecosystem for a user's preferred profile image.
     *
     * @param mobileNumber The mobile number of the user you wish to query.
     * @param size         the size of thumbnail in pixels
     * @return A byte[] of the user's image.
     * @throws Exception if an error occurs communicating with Zipwhip or the image is not found.
     */
    byte[] getFaceImage(String mobileNumber, int size) throws Exception;

    /**
     * Check if the phone number has a face eco image
     *
     * @param phoneNumbers Collection of phone numbers you wish to query.
     * @return Map of phone number/boolean (exists or not)
     * @throws Exception                if an error occurs communicating with Zipwhip or parsing the response.
     * @throws IllegalArgumentException if the phoneNumber size is larger than 100.
     */
    public Map<String, Boolean> hasFaceImage(Collection<String> phoneNumbers) throws Exception;

    /**
     * Query for a message's MMS attachment descriptors.
     *
     * @param messageId The id of the message to query for attachments.
     * @return A list of attachment descriptors or an empty list if no attachments are found,
     * @throws Exception if an error occurs communicating with Zipwhip or parsing the response.
     */
    List<MessageAttachment> listAttachments(Long messageId) throws Exception;

    /**
     * Get a single piece of hosted using its storage key. The key is retrieved by calling {@code listAttachments}.
     *
     * @param storageKey The storage key of the content to query. Retrieved by calling {@code listAttachments}
     * @return A byte[] containing the requested content.
     * @throws Exception if an error occurs communicating with Zipwhip or the content is not found.
     */
    byte[] getHostedContent(String storageKey) throws Exception;

    /**
     * Upload one or more files into Zipwhip hosted content servers.
     *
     * @param files A list of files to upload to Zipwhip HostedContent.
     * @return A map from file name to the HostedContent storage key.
     * @throws Exception if an error occurs communicating with Zipwhip or the content is not found.
     */
    Map<String, String> saveHostedContent(List<File> files) throws Exception;

    /**
     * Reserve a tiny url in the Zipwhip TinyUrl system. The resulting TinyUrl
     * can be used to upload content to via {@code saveTinyUrl}.
     *
     * @return The tinyUrl.
     * @throws Exception if an error occurs communicating with Zipwhip or parsing the result.
     */
    TinyUrl reserveTinyUrl() throws Exception;

    /**
     * Save content into a tinyUrl with the Zipwhip TinyUrl system.
     *
     * @param key      The storage key returned by the call to {@code reserveTinyUrl}.
     * @param mimeType An optional mime-type for the file. If not provided it will default to multipart/mixed.
     * @param file     A file to be uploaded into the tinyUrl.
     * @throws Exception if an error occurs communicating with Zipwhip or parsing the result.
     */
    boolean saveTinyUrl(String key, String mimeType, File file) throws Exception;

    /**
<<<<<<< HEAD
=======
     * Connect to Zipwhip Signals if setup.
     *
     * @param presence a Presence object to pass to the SignalServer
     * @return so you can wait until login succeeds
     * @throws Exception any connection problem
     */
    ObservableFuture<ConnectionHandle> connect(Presence presence) throws Exception;

    /**
     * Connect to Zipwhip Signals if setup.
     * <p/>
     * Will connect to the SignalServer via the SignalProvider and then execute a /signals/connect
     * webcall to Zipwhip (if needed). Will only unblock when 5 events happen (with timeout)
     * <p/>
     * 1. Connect to SignalsServer
     * 2. Write a {action:connect} to SignalServer
     * 3. Receive a {action:connect} back from SignalServer
     * 4. POST /signals/connect to ZipwhipCloud
     * 5. Receive a SubscriptionCompleteCommand from SignalServer
     * <p/>
     * This means your TCP connection is "bound" to your sessionKey.
     *
     * @return so you can wait until login succeeds
     * @throws Exception any connection problem
     */
    ObservableFuture<ConnectionHandle> connect() throws Exception;

    /**
     * If connecting, returns false.
     * If signalProvider.getConnectionState() == ConnectionState.CONNECTED, returns authenticated;
     * If authenticated, returns true;
     * <p/>
     * Authenticated means that we have a SubscriptionCompleteCommand to leverage.
     * <p/>
     * Within the context of ZipwhipClient, we have defined the "connected" state
     * to mean both having a TCP connection AND having a SubscriptionComplete.
     * (ie: signalProvider.connected & signalProvider.authenticated & isSubscribed)
     *
     * @return
     */
    boolean isConnected();

    /**
     * Tell the SignalProvider to disconnect from the server.
     *
     * @return an event that tells you its complete
     * @throws Exception if an I/O happens while disconnecting
     */
    ObservableFuture<ConnectionHandle> disconnect();

    /**
     * Tell the SignalProvider to disconnect from the server.  If causedByNetwork, the reconnect strategy will
     * still be enabled.
     *
     * @return an event that tells you its complete
     * @throws Exception if an I/O happens while disconnecting
     */
    ObservableFuture<ConnectionHandle> disconnect(boolean causedByNetwork);

    /**
     * Listen for signals. This is a convenience method
     *
     * @param observer An observer object to receive callbacks on
     */
    void addSignalObserver(Observer<List<Signal>> observer);

    /**
     * Listen for connection changes. This is a convenience method
     * <p/>
     * This observer will be called if:
     * We lose our TCP/IP connection to the SignalServer
     *
     * @param observer An observer object to receive callbacks on
     */
    void addSignalsConnectionObserver(Observer<Boolean> observer);

    /**
>>>>>>> 49ace4de
     * A connection to Zipwhip over a medium.
     *
     * @return the current connection
     */
    ApiConnection getConnection();

    /**
     * @param connection the connection to use
     */
    void setConnection(ApiConnection connection);

    /**
     * Getter for the SignalProvider. SignalProvider manages the connection to the SignalServer
     * and provides events when messages are received or connection state changes.
     *
     * @return An implementation of SignalProvider or null if none has been set.
     */
    SignalProvider getSignalProvider();

    /**
     * Setter for the SignalProvider. SignalProvider manages the connection to the SignalServer
     * and provides events when messages are received or connection state changes.
     *
     * @param provider An implementation of SignalProvider.
     */
    void setSignalProvider(SignalProvider provider);

    /**
     * Get the setting settingsStore
     *
     * @return the setting settingsStore
     */
    SettingsStore getSettingsStore();

    /**
     * Set the setting settingsStore
     *
     * @param store the setting settingsStore
     */
    void setSettingsStore(SettingsStore store);

    /**
     * Query Group image by address.
     *
     * @param address group address.
     * @param size    thumbnail size.
     * @return A byte[] of the group's image.
     * @throws Exception if an error occurs communicating with Zipwhip or the image is not found.
     */
    byte[] getGroupImage(String address, int size) throws Exception;
}<|MERGE_RESOLUTION|>--- conflicted
+++ resolved
@@ -545,11 +545,11 @@
     /**
      * Query Zipwhip Face Ecosystem for a user's preferred profile name.
      *
-     * @param phoneNumber The phone number of the user you wish to query.
+     * @param mobileNumber The mobile number of the user you wish to query.
      * @return The user's full name if it exists or empty string.
      * @throws Exception if an error occurs communicating with Zipwhip or parsing the response.
      */
-    String getFaceName(String phoneNumber) throws Exception;
+    String getFaceName(String mobileNumber) throws Exception;
 
 
     /**
@@ -639,86 +639,6 @@
     boolean saveTinyUrl(String key, String mimeType, File file) throws Exception;
 
     /**
-<<<<<<< HEAD
-=======
-     * Connect to Zipwhip Signals if setup.
-     *
-     * @param presence a Presence object to pass to the SignalServer
-     * @return so you can wait until login succeeds
-     * @throws Exception any connection problem
-     */
-    ObservableFuture<ConnectionHandle> connect(Presence presence) throws Exception;
-
-    /**
-     * Connect to Zipwhip Signals if setup.
-     * <p/>
-     * Will connect to the SignalServer via the SignalProvider and then execute a /signals/connect
-     * webcall to Zipwhip (if needed). Will only unblock when 5 events happen (with timeout)
-     * <p/>
-     * 1. Connect to SignalsServer
-     * 2. Write a {action:connect} to SignalServer
-     * 3. Receive a {action:connect} back from SignalServer
-     * 4. POST /signals/connect to ZipwhipCloud
-     * 5. Receive a SubscriptionCompleteCommand from SignalServer
-     * <p/>
-     * This means your TCP connection is "bound" to your sessionKey.
-     *
-     * @return so you can wait until login succeeds
-     * @throws Exception any connection problem
-     */
-    ObservableFuture<ConnectionHandle> connect() throws Exception;
-
-    /**
-     * If connecting, returns false.
-     * If signalProvider.getConnectionState() == ConnectionState.CONNECTED, returns authenticated;
-     * If authenticated, returns true;
-     * <p/>
-     * Authenticated means that we have a SubscriptionCompleteCommand to leverage.
-     * <p/>
-     * Within the context of ZipwhipClient, we have defined the "connected" state
-     * to mean both having a TCP connection AND having a SubscriptionComplete.
-     * (ie: signalProvider.connected & signalProvider.authenticated & isSubscribed)
-     *
-     * @return
-     */
-    boolean isConnected();
-
-    /**
-     * Tell the SignalProvider to disconnect from the server.
-     *
-     * @return an event that tells you its complete
-     * @throws Exception if an I/O happens while disconnecting
-     */
-    ObservableFuture<ConnectionHandle> disconnect();
-
-    /**
-     * Tell the SignalProvider to disconnect from the server.  If causedByNetwork, the reconnect strategy will
-     * still be enabled.
-     *
-     * @return an event that tells you its complete
-     * @throws Exception if an I/O happens while disconnecting
-     */
-    ObservableFuture<ConnectionHandle> disconnect(boolean causedByNetwork);
-
-    /**
-     * Listen for signals. This is a convenience method
-     *
-     * @param observer An observer object to receive callbacks on
-     */
-    void addSignalObserver(Observer<List<Signal>> observer);
-
-    /**
-     * Listen for connection changes. This is a convenience method
-     * <p/>
-     * This observer will be called if:
-     * We lose our TCP/IP connection to the SignalServer
-     *
-     * @param observer An observer object to receive callbacks on
-     */
-    void addSignalsConnectionObserver(Observer<Boolean> observer);
-
-    /**
->>>>>>> 49ace4de
      * A connection to Zipwhip over a medium.
      *
      * @return the current connection
