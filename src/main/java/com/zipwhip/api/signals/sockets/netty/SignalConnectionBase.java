--- conflicted
+++ resolved
@@ -40,15 +40,9 @@
 
     public static int DEFAULT_CONNECTION_TIMEOUT_SECONDS = 45;
 
-<<<<<<< HEAD
-    private String host = "69.46.44.181";
-//        private String host = "74.209.177.242";
-    private int port = 80;
-=======
     private String host = ApiConnectionConfiguration.SIGNALS_HOST;
     private int port = ApiConnectionConfiguration.SIGNALS_PORT;
 
->>>>>>> 96350006
     private int connectionTimeoutSeconds = DEFAULT_CONNECTION_TIMEOUT_SECONDS;
 
     protected final ObservableHelper<PingEvent> pingEvent = new ObservableHelper<PingEvent>();
