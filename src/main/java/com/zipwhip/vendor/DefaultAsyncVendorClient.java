package com.zipwhip.vendor;

import com.zipwhip.api.Address;
import com.zipwhip.api.ApiConnection;
import com.zipwhip.api.ZipwhipNetworkSupport;
import com.zipwhip.api.dto.*;
import com.zipwhip.api.dto.EnrollmentResult;
import com.zipwhip.api.response.BooleanServerResponse;
<<<<<<< HEAD
import com.zipwhip.concurrent.DefaultObservableFuture;
import com.zipwhip.concurrent.ObservableFuture;
=======
import com.zipwhip.api.response.ObjectServerResponse;
import com.zipwhip.api.response.ServerResponse;
import com.zipwhip.concurrent.DefaultNetworkFuture;
import com.zipwhip.concurrent.NetworkFuture;
>>>>>>> 390dbf7f
import com.zipwhip.util.CollectionUtil;
import com.zipwhip.util.InputRunnable;
import com.zipwhip.util.StringUtil;

import java.util.*;

public class DefaultAsyncVendorClient extends ZipwhipNetworkSupport implements AsyncVendorClient {

    /**
     * Create a new {@code DefaultAsyncVendorClient} with a default configuration.
     */
    public DefaultAsyncVendorClient() {

    }

    /**
     * Create a new {@code DefaultAsyncVendorClient} with the desired connection and no signalProvider.
     *
     * @param connection The connection to Zipwhip. This is mandatory, passing null will result in a {@code IllegalArgumentException} being thrown.
     */
    public DefaultAsyncVendorClient(ApiConnection connection) {
        super(connection);
    }

    @Override
    public ObservableFuture<EnrollmentResult> enrollUser(String deviceAddress) {

        if (StringUtil.isNullOrEmpty(deviceAddress)) {
            return invalidArgumentFailureFuture("Device address is a required argument");
        }

        Map<String, Object> params = new HashMap<String, Object> ();
        params.put("deviceAddress", getDeviceAddress(deviceAddress));

        try {
            return executeAsync(ZipwhipNetworkSupport.USER_ENROLL, params, true, new InputRunnable<ParsableServerResponse<EnrollmentResult>>() {
                @Override
                public void run(ParsableServerResponse<EnrollmentResult> parsableServerResponse) {
                    try {
                        parsableServerResponse.getFuture().setSuccess(responseParser.parseEnrollmentResult(parsableServerResponse.getServerResponse()));
                    } catch (Exception e) {
                        parsableServerResponse.getFuture().setFailure(e);
                    }
                }
            });
        } catch (Exception e) {
            return failureFuture(e);
        }
    }

    @Override
    public ObservableFuture<Void> deactivateUser(String deviceAddress) {

        if (StringUtil.isNullOrEmpty(deviceAddress)) {
            return invalidArgumentFailureFuture("Device address is a required argument");
        }

        Map<String, Object> params = new HashMap<String, Object> ();
        params.put("deviceAddress", getDeviceAddress(deviceAddress));

        try {
            return executeAsync(ZipwhipNetworkSupport.USER_DEACT, params, true, new InputRunnable<ParsableServerResponse<Void>>() {
                @Override
                public void run(ParsableServerResponse<Void> parsableServerResponse) {
                    parsableServerResponse.getFuture().setSuccess(null);
                }
            });
        } catch (Exception e) {
            return failureFuture(e);
        }
    }

    @Override
    public ObservableFuture<Boolean> userExists(String deviceAddress) {

        if (StringUtil.isNullOrEmpty(deviceAddress)) {
            return invalidArgumentFailureFuture("Device address is a required argument");
        }

        Map<String, Object> params = new HashMap<String, Object> ();
        params.put("deviceAddress", getDeviceAddress(deviceAddress));
        params.put("mobileNumber", Address.stripToMobileNumber(deviceAddress));

        try {
            return executeAsync(ZipwhipNetworkSupport.USER_EXISTS, params, true, new InputRunnable<ParsableServerResponse<Boolean>>() {
                @Override
                public void run(ParsableServerResponse<Boolean> parsableServerResponse) {

                    if (parsableServerResponse.getServerResponse() instanceof BooleanServerResponse) {
                        parsableServerResponse.getFuture().setSuccess(((BooleanServerResponse) parsableServerResponse.getServerResponse()).getResponse());
                    } else {
                         parsableServerResponse.getFuture().setFailure(new Exception("Bad server response type"));
                    }
                }
            });
        } catch (Exception e) {
            return failureFuture(e);
        }
    }

    @Override
    public ObservableFuture<Void> suggestCarbon(String deviceAddress) {

        if (StringUtil.isNullOrEmpty(deviceAddress)) {
            return invalidArgumentFailureFuture("Device address is a required argument");
        }

        Map<String, Object> params = new HashMap<String, Object> ();
        params.put("deviceAddress", getDeviceAddress(deviceAddress));

        try {
            return executeAsync(ZipwhipNetworkSupport.CARBON_SUGGEST, params, true, new InputRunnable<ParsableServerResponse<Void>>() {
                @Override
                public void run(ParsableServerResponse<Void> parsableServerResponse) {
                    parsableServerResponse.getFuture().setSuccess(null);
                }
            });
        } catch (Exception e) {
            return failureFuture(e);
        }
    }

    @Override
    public ObservableFuture<Boolean> carbonInstalled(String deviceAddress) {

        if (StringUtil.isNullOrEmpty(deviceAddress)) {
            return invalidArgumentFailureFuture("Device address is a required argument");
        }

        Map<String, Object> params = new HashMap<String, Object> ();
        params.put("deviceAddress", getDeviceAddress(deviceAddress));

        try {
            return executeAsync(ZipwhipNetworkSupport.CARBON_INSTALLED, params, true, new InputRunnable<ParsableServerResponse<Boolean>>() {
                @Override
                public void run(ParsableServerResponse<Boolean> parsableServerResponse) {

                    if (parsableServerResponse.getServerResponse() instanceof BooleanServerResponse) {
                        parsableServerResponse.getFuture().setSuccess(((BooleanServerResponse) parsableServerResponse.getServerResponse()).getResponse());
                    } else {
                         parsableServerResponse.getFuture().setFailure(new Exception("Bad server response type"));
                    }
                }
            });
        } catch (Exception e) {
            return failureFuture(e);
        }
    }

    @Override
    public ObservableFuture<Boolean> carbonEnabled(String deviceAddress) {

        if (StringUtil.isNullOrEmpty(deviceAddress)) {
            return invalidArgumentFailureFuture("Device address is a required argument");
        }

        Map<String, Object> params = new HashMap<String, Object> ();
        params.put("deviceAddress", getDeviceAddress(deviceAddress));

        try {
            return executeAsync(ZipwhipNetworkSupport.CARBON_ENABLED_VENDOR, params, true, new InputRunnable<ParsableServerResponse<Boolean>>() {
                @Override
                public void run(ParsableServerResponse<Boolean> parsableServerResponse) {

                    if (parsableServerResponse.getServerResponse() instanceof BooleanServerResponse) {
                        parsableServerResponse.getFuture().setSuccess(((BooleanServerResponse) parsableServerResponse.getServerResponse()).getResponse());
                    } else {
                         parsableServerResponse.getFuture().setFailure(new Exception("Bad server response type"));
                    }
                }
            });
        } catch (Exception e) {
            return failureFuture(e);
        }
    }

    @Override
    public ObservableFuture<List<MessageToken>> sendMessage(String deviceAddress, String friendAddress, String body) {
        return sendMessage(deviceAddress, Collections.singleton(friendAddress), body);
    }

    @Override
    public ObservableFuture<List<MessageToken>> sendMessage(String deviceAddress, Set<String> contactMobileNumbers, String body) {

        if (StringUtil.isNullOrEmpty(deviceAddress)) {
            return invalidArgumentFailureFuture("Device address is a required argument");
        }

        if (CollectionUtil.isNullOrEmpty(contactMobileNumbers)) {
            return invalidArgumentFailureFuture("Must specify at least one contact number");
        }

        Set<String> contactAddresses = new HashSet<String>();

        for (String mobileNumber : contactMobileNumbers) {
            contactAddresses.add(getAddress(mobileNumber));
        }

        Map<String, Object> params = new HashMap<String, Object> ();
        params.put("deviceAddress", getDeviceAddress(deviceAddress));
        params.put("contacts", contactAddresses);
        params.put("body", body);

        try {
            return executeAsync(ZipwhipNetworkSupport.MESSAGE_SEND, params, true, new InputRunnable<ParsableServerResponse<List<MessageToken>>> () {
                @Override
                public void run(ParsableServerResponse<List<MessageToken>> parsableServerResponse) {
                    try {
                        parsableServerResponse.getFuture().setSuccess(responseParser.parseMessageTokens(parsableServerResponse.getServerResponse()));
                    } catch (Exception e) {
                        parsableServerResponse.getFuture().setFailure(e);
                    }
                }
            });
        } catch (Exception e) {
            return failureFuture(e);
        }
    }

    @Override
    public ObservableFuture<List<Message>> listMessages(String deviceAddress) {

        if (StringUtil.isNullOrEmpty(deviceAddress)) {
            return invalidArgumentFailureFuture("Device address is a required argument");
        }

        Map<String, Object> params = new HashMap<String, Object> ();
        params.put("deviceAddress", getDeviceAddress(deviceAddress));

        try {
            return executeAsync(ZipwhipNetworkSupport.MESSAGE_LIST, params, true, new InputRunnable<ParsableServerResponse<List<Message>>> () {
                @Override
                public void run(ParsableServerResponse<List<Message>> parsableServerResponse) {
                    try {
                        parsableServerResponse.getFuture().setSuccess(responseParser.parseMessages(parsableServerResponse.getServerResponse()));
                    } catch (Exception e) {
                        parsableServerResponse.getFuture().setFailure(e);
                    }
                }
            });
        } catch (Exception e) {
            return failureFuture(e);
        }
    }

    @Override
    public ObservableFuture<Contact> saveUser(String deviceAddress, Contact user) {

        if (StringUtil.isNullOrEmpty(deviceAddress)) {
            return invalidArgumentFailureFuture("Device address is a required argument");
        }

        if (user == null) {
            return invalidArgumentFailureFuture("User is a required argument");
        }

        Map<String, Object> params = new HashMap<String, Object> ();
        params.put("deviceAddress", getDeviceAddress(deviceAddress));

        if (StringUtil.exists(user.getFirstName())) {
            params.put("firstName", user.getFirstName());
        }
        if (StringUtil.exists(user.getLastName())) {
            params.put("lastName", user.getLastName());
        }
        if (StringUtil.exists(user.getNotes())) {
            params.put("notes", user.getNotes());
        }

        try {
            return executeAsync(ZipwhipNetworkSupport.USER_SAVE, params, true, new InputRunnable<ParsableServerResponse<Contact>> () {
                @Override
                public void run(ParsableServerResponse<Contact> parsableServerResponse) {
                    try {
                        parsableServerResponse.getFuture().setSuccess(responseParser.parseUser(parsableServerResponse.getServerResponse()));
                    } catch (Exception e) {
                        parsableServerResponse.getFuture().setFailure(e);
                    }
                }
            });
        } catch (Exception e) {
            return failureFuture(e);
        }
    }

    @Override
    public ObservableFuture<Void> readMessages(String deviceAddress, Set<String> uuids) {

        if (StringUtil.isNullOrEmpty(deviceAddress)) {
            return invalidArgumentFailureFuture("Device address is a required argument");
        }

        Map<String, Object> params = new HashMap<String, Object> ();
        params.put("deviceAddress", getDeviceAddress(deviceAddress));
        params.put("uuid", uuids);

        try {
            return executeAsync(ZipwhipNetworkSupport.MESSAGE_READ, params, true, new InputRunnable<ParsableServerResponse<Void>>() {
                @Override
                public void run(ParsableServerResponse<Void> parsableServerResponse) {
                    parsableServerResponse.getFuture().setSuccess(null);
                }
            });
        } catch (Exception e) {
            return failureFuture(e);
        }
    }

    @Override
    public ObservableFuture<Void> deleteMessages(String deviceAddress, Set<String> uuids) {

        if (StringUtil.isNullOrEmpty(deviceAddress)) {
            return invalidArgumentFailureFuture("Device address is a required argument");
        }

        Map<String, Object> params = new HashMap<String, Object> ();
        params.put("deviceAddress", getDeviceAddress(deviceAddress));
        params.put("uuids", uuids);

        try {
            return executeAsync(ZipwhipNetworkSupport.MESSAGE_DELETE, params, true, new InputRunnable<ParsableServerResponse<Void>>() {
                @Override
                public void run(ParsableServerResponse<Void> parsableServerResponse) {
                    parsableServerResponse.getFuture().setSuccess(null);
                }
            });
        } catch (Exception e) {
            return failureFuture(e);
        }
    }

    @Override
    public ObservableFuture<Void> readConversation(String deviceAddress, String fingerprint) {

        if (StringUtil.isNullOrEmpty(deviceAddress)) {
            return invalidArgumentFailureFuture("Device address is a required argument");
        }

        Map<String, Object> params = new HashMap<String, Object> ();
        params.put("deviceAddress", getDeviceAddress(deviceAddress));
        params.put("fingerprint", fingerprint);

        try {
            return executeAsync(ZipwhipNetworkSupport.CONVERSATION_READ, params, true, new InputRunnable<ParsableServerResponse<Void>>() {
                @Override
                public void run(ParsableServerResponse<Void> parsableServerResponse) {
                    parsableServerResponse.getFuture().setSuccess(null);
                }
            });
        } catch (Exception e) {
            return failureFuture(e);
        }
    }

    @Override
    public ObservableFuture<Void> deleteConversation(String deviceAddress, String fingerprint) {

        if (StringUtil.isNullOrEmpty(deviceAddress)) {
            return invalidArgumentFailureFuture("Device address is a required argument");
        }

        Map<String, Object> params = new HashMap<String, Object> ();
        params.put("deviceAddress", getDeviceAddress(deviceAddress));
        params.put("fingerprint", fingerprint);

        try {
            return executeAsync(ZipwhipNetworkSupport.CONVERSATION_DELETE, params, true, new InputRunnable<ParsableServerResponse<Void>>() {
                @Override
                public void run(ParsableServerResponse<Void> parsableServerResponse) {
                    parsableServerResponse.getFuture().setSuccess(null);
                }
            });
        } catch (Exception e) {
            return failureFuture(e);
        }
    }

    @Override
    public ObservableFuture<List<Conversation>> listConversations(String deviceAddress) {

        if (StringUtil.isNullOrEmpty(deviceAddress)) {
            return invalidArgumentFailureFuture("Device address is a required argument");
        }

        Map<String, Object> params = new HashMap<String, Object> ();
        params.put("deviceAddress", getDeviceAddress(deviceAddress));

        try {
            return executeAsync(ZipwhipNetworkSupport.CONVERSATION_LIST, params, true, new InputRunnable<ParsableServerResponse<List<Conversation>>> () {
                @Override
                public void run(ParsableServerResponse<List<Conversation>> parsableServerResponse) {
                    try {
                        parsableServerResponse.getFuture().setSuccess(responseParser.parseConversations(parsableServerResponse.getServerResponse()));
                    } catch (Exception e) {
                        parsableServerResponse.getFuture().setFailure(e);
                    }
                }
            });
        } catch (Exception e) {
            return failureFuture(e);
        }
    }

    @Override
    public ObservableFuture<Contact> saveContact(String deviceAddress, Contact contact) {

        if (StringUtil.isNullOrEmpty(deviceAddress)) {
            return invalidArgumentFailureFuture("Device address is a required argument");
        }

        if (contact == null) {
            return invalidArgumentFailureFuture("Contact is a required argument");
        }

        if (StringUtil.isNullOrEmpty(contact.getAddress())) {
            return invalidArgumentFailureFuture("Contact.address is a required argument");
        }

        Map<String, Object> params = new HashMap<String, Object> ();
        params.put("deviceAddress", getDeviceAddress(deviceAddress));

        if (StringUtil.exists(contact.getFirstName())) {
            params.put("firstName", contact.getFirstName());
        }
        if (StringUtil.exists(contact.getLastName())) {
            params.put("lastName", contact.getLastName());
        }
        if (StringUtil.exists(contact.getAddress())) {
            params.put("address", getAddress(contact.getAddress()));
        }
        if (StringUtil.exists(contact.getNotes())) {
            params.put("notes", contact.getNotes());
        }

        try {
            return executeAsync(ZipwhipNetworkSupport.CONTACT_SAVE, params, true, new InputRunnable<ParsableServerResponse<Contact>> () {
                @Override
                public void run(ParsableServerResponse<Contact> parsableServerResponse) {
                    try {
                        parsableServerResponse.getFuture().setSuccess(responseParser.parseContact(parsableServerResponse.getServerResponse()));
                    } catch (Exception e) {
                        parsableServerResponse.getFuture().setFailure(e);
                    }
                }
            });
        } catch (Exception e) {
            return failureFuture(e);
        }
    }

    @Override
    public ObservableFuture<Void> deleteContacts(String deviceAddress, Set<String> contactMobileNumbers) {

        if (StringUtil.isNullOrEmpty(deviceAddress)) {
            return invalidArgumentFailureFuture("Device address is a required argument");
        }

        Map<String, Object> params = new HashMap<String, Object> ();
        params.put("deviceAddress", getDeviceAddress(deviceAddress));

        Set<String> contactAddresses = new HashSet<String>();

        for (String mobileNumber : contactMobileNumbers) {
            contactAddresses.add(getAddress(mobileNumber));
        }

        params.put("contact", contactAddresses);

        try {
            return executeAsync(ZipwhipNetworkSupport.CONTACT_DELETE, params, true, new InputRunnable<ParsableServerResponse<Void>> () {
                @Override
                public void run(ParsableServerResponse<Void> parsableServerResponse) {
                    parsableServerResponse.getFuture().setSuccess(null);
                }
            });
        } catch (Exception e) {
            return failureFuture(e);
        }
    }

    @Override
    public ObservableFuture<List<Contact>> listContacts(String deviceAddress) {

        if (StringUtil.isNullOrEmpty(deviceAddress)) {
            return invalidArgumentFailureFuture("Device address is a required argument");
        }

        Map<String, Object> params = new HashMap<String, Object> ();
        params.put("deviceAddress", getDeviceAddress(deviceAddress));

        try {
            return executeAsync(ZipwhipNetworkSupport.CONTACT_LIST, params, true, new InputRunnable<ParsableServerResponse<List<Contact>>> () {
                @Override
                public void run(ParsableServerResponse<List<Contact>> parsableServerResponse) {
                    try {
                        parsableServerResponse.getFuture().setSuccess(responseParser.parseContacts(parsableServerResponse.getServerResponse()));
                    } catch (Exception e) {
                        parsableServerResponse.getFuture().setFailure(e);
                    }
                }
            });
        } catch (Exception e) {
            return failureFuture(e);
        }
    }

    @Override
    public ObservableFuture<Contact> getContact(String deviceAddress, String contactMobileNumber) {

        if (StringUtil.isNullOrEmpty(deviceAddress)) {
            return invalidArgumentFailureFuture("Device address is a required argument");
        }
        if (StringUtil.isNullOrEmpty(contactMobileNumber)) {
            return invalidArgumentFailureFuture("Contact mobileNumber is a required argument");
        }

        Map<String, Object> params = new HashMap<String, Object> ();
        params.put("deviceAddress", getDeviceAddress(deviceAddress));
        params.put("address", getAddress(contactMobileNumber));

        try {
            return executeAsync(ZipwhipNetworkSupport.CONTACT_GET, params, true, new InputRunnable<ParsableServerResponse<Contact>> () {
                @Override
                public void run(ParsableServerResponse<Contact> parsableServerResponse) {
                    try {
                        parsableServerResponse.getFuture().setSuccess(responseParser.parseContact(parsableServerResponse.getServerResponse()));
                    } catch (Exception e) {
                        parsableServerResponse.getFuture().setFailure(e);
                    }
                }
            });
        } catch (Exception e) {
            return failureFuture(e);
        }
    }

<<<<<<< HEAD
    private <T> ObservableFuture<T> invalidArgumentFailureFuture(String message) {
=======
    @Override
    public NetworkFuture<Void> textlineProvision(String phoneNumber) throws Exception {

        if (StringUtil.isNullOrEmpty(phoneNumber)) {
            return invalidArgumentFailureFuture("Phone number is a required argument");
        }

        final Map<String, Object> params = new HashMap<String, Object>();
        params.put("phoneNumber", phoneNumber);

        try {
            return executeAsync(ZipwhipNetworkSupport.TEXTLINE_PROVISION, params, true, new InputRunnable<ParsableServerResponse<Void>> () {
                @Override
                public void run(ParsableServerResponse<Void> parsableServerResponse) {
                    parsableServerResponse.getFuture().setSuccess(null);
                }
            });
        } catch (Exception e) {
            return failureFuture(e);
        }

    }

    @Override
    public NetworkFuture<Void> textlineEnroll(String phoneNumber, String email) throws Exception {

        if (StringUtil.isNullOrEmpty(phoneNumber)) {
            return invalidArgumentFailureFuture("Phone number is a required argument");
        }
        if (StringUtil.isNullOrEmpty(email)) {
            return invalidArgumentFailureFuture("Email is a required argument");
        }

        final Map<String, Object> params = new HashMap<String, Object>();
        params.put("phoneNumber", phoneNumber);
        params.put("email", email);

        try {
            return executeAsync(ZipwhipNetworkSupport.TEXTLINE_ENROLL, params, true, new InputRunnable<ParsableServerResponse<Void>> () {
                @Override
                public void run(ParsableServerResponse<Void> parsableServerResponse) {
                    parsableServerResponse.getFuture().setSuccess(null);
                }
            });
        } catch (Exception e) {
            return failureFuture(e);
        }

    }

    @Override
    public NetworkFuture<Void> textlineUnenroll(String phoneNumber) throws Exception {

        if (StringUtil.isNullOrEmpty(phoneNumber)) {
            return invalidArgumentFailureFuture("Phone number is a required argument");
        }

        final Map<String, Object> params = new HashMap<String, Object>();
        params.put("phoneNumber", phoneNumber);

        try {
            return executeAsync(ZipwhipNetworkSupport.TEXTLINE_UNENROLL, params, true, new InputRunnable<ParsableServerResponse<Void>> () {
                @Override
                public void run(ParsableServerResponse<Void> parsableServerResponse) {
                    parsableServerResponse.getFuture().setSuccess(null);
                }
            });
        } catch (Exception e) {
            return failureFuture(e);
        }

    }

    private <T> NetworkFuture<T> invalidArgumentFailureFuture(String message) {
>>>>>>> 390dbf7f
        return failureFuture(new IllegalAccessException(message));
    }

    private <T> ObservableFuture<T> failureFuture(Exception e) {
        ObservableFuture<T> future = new DefaultObservableFuture<T>(this);
        future.setFailure(e);
        return future;
    }

    private String getDeviceAddress(String deviceAddress) {
        return Address.encode("device", Address.stripToMobileNumber(deviceAddress), "0");
    }

    private String getAddress(String address) {
        return Address.encode("ptn", Address.stripToMobileNumber(address));
    }

    @Override
    protected void onDestroy() {

    }

}<|MERGE_RESOLUTION|>--- conflicted
+++ resolved
@@ -6,15 +6,8 @@
 import com.zipwhip.api.dto.*;
 import com.zipwhip.api.dto.EnrollmentResult;
 import com.zipwhip.api.response.BooleanServerResponse;
-<<<<<<< HEAD
 import com.zipwhip.concurrent.DefaultObservableFuture;
 import com.zipwhip.concurrent.ObservableFuture;
-=======
-import com.zipwhip.api.response.ObjectServerResponse;
-import com.zipwhip.api.response.ServerResponse;
-import com.zipwhip.concurrent.DefaultNetworkFuture;
-import com.zipwhip.concurrent.NetworkFuture;
->>>>>>> 390dbf7f
 import com.zipwhip.util.CollectionUtil;
 import com.zipwhip.util.InputRunnable;
 import com.zipwhip.util.StringUtil;
@@ -551,11 +544,8 @@
         }
     }
 
-<<<<<<< HEAD
-    private <T> ObservableFuture<T> invalidArgumentFailureFuture(String message) {
-=======
-    @Override
-    public NetworkFuture<Void> textlineProvision(String phoneNumber) throws Exception {
+    @Override
+    public ObservableFuture<Void> textlineProvision(String phoneNumber) throws Exception {
 
         if (StringUtil.isNullOrEmpty(phoneNumber)) {
             return invalidArgumentFailureFuture("Phone number is a required argument");
@@ -578,7 +568,7 @@
     }
 
     @Override
-    public NetworkFuture<Void> textlineEnroll(String phoneNumber, String email) throws Exception {
+    public ObservableFuture<Void> textlineEnroll(String phoneNumber, String email) throws Exception {
 
         if (StringUtil.isNullOrEmpty(phoneNumber)) {
             return invalidArgumentFailureFuture("Phone number is a required argument");
@@ -605,7 +595,7 @@
     }
 
     @Override
-    public NetworkFuture<Void> textlineUnenroll(String phoneNumber) throws Exception {
+    public ObservableFuture<Void> textlineUnenroll(String phoneNumber) throws Exception {
 
         if (StringUtil.isNullOrEmpty(phoneNumber)) {
             return invalidArgumentFailureFuture("Phone number is a required argument");
@@ -627,13 +617,12 @@
 
     }
 
-    private <T> NetworkFuture<T> invalidArgumentFailureFuture(String message) {
->>>>>>> 390dbf7f
+    private <T> ObservableFuture<T> invalidArgumentFailureFuture(String message) {
         return failureFuture(new IllegalAccessException(message));
     }
 
     private <T> ObservableFuture<T> failureFuture(Exception e) {
-        ObservableFuture<T> future = new DefaultObservableFuture<T>(this);
+        ObservableFuture<T> future = new DefaultObservableFuture<T> (this);
         future.setFailure(e);
         return future;
     }
